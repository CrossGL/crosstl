# compiler/parser.py

from .ast import (
    ShaderNode,
    FunctionNode,
    AssignmentNode,
    IfNode,
    ForNode,
    ReturnNode,
    FunctionCallNode,
    BinaryOpNode,
    MemberAccessNode,
    VariableNode,
    UniformNode,
    UnaryOpNode,
    TernaryOpNode,
    VERTEXShaderNode,
    FRAGMENTShaderNode,
)

from .lexer import Lexer


class Parser:
    """A simple parser for the shader language

    This parser generates an abstract syntax tree (AST) from a list of tokens.

    Attributes:
        tokens (list): A list of tokens generated from the input code

    """

    def __init__(self, tokens):
        self.tokens = tokens
        self.pos = 0
        self.current_token = self.tokens[self.pos]

    def skip_comments(self):
        """Skip comments in the token list

        This method skips comments in the token list by incrementing the position
        until the current token is not a comment token.

        """

        while self.current_token[0] in ["COMMENT_SINGLE", "COMMENT_MULTI"]:
            self.eat(self.current_token[0])

    def eat(self, token_type):
        """Consume the current token if it matches the expected token type

        This method consumes the current token if it matches the expected token type.
        If the current token does not match the expected token type, a SyntaxError is raised.

        Args:
            token_type (str): The expected token type

        Raises:
            SyntaxError: If the current token does not match the expected token type

        """
        if self.current_token[0] == token_type:
            self.pos += 1
            self.current_token = (
                self.tokens[self.pos] if self.pos < len(self.tokens) else ("EOF", None)
            )
            self.skip_comments()  # Skip comments after eating a token
        else:
            raise SyntaxError(f"Expected {token_type}, got {self.current_token[0]}")

    def parse_uniforms(self):
        """Parse uniform declarations

        This method parses uniform declarations in the shader code.
        It consumes the "UNIFORM" token and then parses the uniform type and name.
        The method returns a list of UniformNode objects.

        Returns:
            list: A list of UniformNode objects

        Raises:
            SyntaxError: If the current token is not "UNIFORM"

        """

        uniforms = []
        while self.current_token[0] == "UNIFORM":
            self.eat("UNIFORM")
            if self.current_token[0] in [
                "VECTOR",
                "FLOAT",
                "DOUBLE",
                "UINT",
                "INT",
                "SAMPLER2D",
                "MATRIX",
            ]:
                vtype = self.current_token[1]
                self.eat(self.current_token[0])
            else:
                raise SyntaxError(
                    f"Expected VECTOR, FLOAT, DOUBLE, UINT, INT or SAMPLER2D, got {self.current_token[0]}"
                )
            name = self.current_token[1]
            self.eat("IDENTIFIER")
            self.eat("SEMICOLON")
            uniforms.append(UniformNode(vtype, name))
        return uniforms

    def parse(self):
        """Parse the shader code

        This method parses the shader code and generates an abstract syntax tree (AST).

        Returns:
            ShaderNode: The root node of the AST

        """
        return self.parse_shader()

    def parse_shader(self):
        """Parse the shader code

        This method parses the shader code and generates a ShaderNode object.

        Returns:
            ShaderNode: The root node of the AST

        Raises:
            SyntaxError: If the current token is not "SHADER"

        """
        self.eat("SHADER")
        self.skip_comments()  # Skip comments after eating SHADER
        if self.current_token[0] in ("IDENTIFIER", "MAIN"):
            shader_name = self.current_token[1]
            self.eat(self.current_token[0])
            self.skip_comments()
        else:
            raise SyntaxError(
                f"Expected IDENTIFIER or MAIN, got {self.current_token[0]}"
            )
        self.eat("LBRACE")

        global_inputs = self.parse_inputs()
        self.parse_uniforms()
        global_outputs = self.parse_outputs()

        global_functions = []

        vertex_section = None
        fragment_section = None

        while self.current_token[0] != "RBRACE":
            if self.current_token[0] == "VERTEX":
                vertex_section = self.parse_shader_section("VERTEX")
                self.skip_comments()  # Skip comments while parsing functions
            elif self.current_token[0] == "FRAGMENT":
                fragment_section = self.parse_shader_section("FRAGMENT")
                self.skip_comments()  # Skip comments while parsing functions
            elif self.current_token[0] in [
                "VECTOR",
                "FLOAT",
                "DOUBLE",
                "UINT",
                "INT",
                "VOID",
                "MATRIX",
            ]:
                global_functions.append(self.parse_function())
                self.skip_comments()  # Skip comments while parsing functions
            else:
                raise SyntaxError(f"Unexpected token: {self.current_token[0]}")

        self.eat("RBRACE")
        return ShaderNode(
            shader_name,
            global_inputs,
            global_outputs,
            global_functions,
            vertex_section,
            fragment_section,
        )

    def parse_shader_section(self, section_type):
        """Parse a shader section

        This method parses a shader section (VERTEX or FRAGMENT) and generates a VERTEXShaderNode or FRAGMENTShaderNode object.

        Args:
            section_type (str): The type of shader section (VERTEX or FRAGMENT)

        Returns:
            VERTEXShaderNode or FRAGMENTShaderNode: The root node of the AST for the shader section

        Raises:
            SyntaxError: If the current token is not "VERTEX" or "FRAGMENT"

        """
        self.eat(section_type)
        self.eat("LBRACE")
        functions = []
        intermidiate = []
        inputs = []
        outputs = []
        while self.current_token[0] != "RBRACE":
            if self.current_token[0] == "UNIFORM":
                self.parse_uniforms()
            elif self.current_token[0] == "INPUT":
                inputs.extend(self.parse_inputs())
            elif self.current_token[0] == "OUTPUT":
                outputs.extend(self.parse_outputs())
            elif (
                self.current_token[0]
                in ["VECTOR", "FLOAT", "DOUBLE", "UINT", "INT", "VOID", "MATRIX"]
                and self.peak(2)[0] == "LPAREN"
            ):
                functions.append(self.parse_function())
            elif self.current_token[0] == "FOR":
                intermidiate.append(self.parse_for_loop())
            elif self.current_token[0] == "IF":
                intermidiate.append(self.parse_if_statement())
            elif self.current_token[0] in [
                "VECTOR",
                "IDENTIFIER",
                "FLOAT",
                "DOUBLE",
                "UINT",
                "INT",
                "MATRIX",
            ]:
                intermidiate.append(self.parse_assignment_or_function_call())
            else:
                raise SyntaxError(f"Unexpected token {self.current_token[0]}")
        self.eat("RBRACE")
        if section_type == "VERTEX":
            return VERTEXShaderNode(inputs, outputs, functions, intermidiate)
        else:
            return FRAGMENTShaderNode(inputs, outputs, functions, intermidiate)

    def parse_inputs(self):
        """Parse input declarations

        This method parses input declarations in the shader code.

        Returns:

            list: A list of input declarations


        Raises:

            SyntaxError: If the current token is not "INPUT"


        """
        inputs = []
        while self.current_token[0] == "INPUT":
            self.eat("INPUT")
            if self.current_token[0] in [
                "VECTOR",
                "FLOAT",
                "DOUBLE",
                "UINT",
                "INT",
                "MATRIX",
                "SAMPLER2D",
            ]:
                vtype = self.current_token[1]
                self.eat(self.current_token[0])
            else:
                raise SyntaxError(
                    f"Expected VECTOR, FLOAT, DOUBLE, UINT, INT, MATRIX, or SAMPLER2D, got {self.current_token[0]}"
                )
            name = self.current_token[1]
            self.eat("IDENTIFIER")
            self.eat("SEMICOLON")
            inputs.append((vtype, name))
        return inputs

    def parse_outputs(self):
        """Parse output declarations

        This method parses output declarations in the shader code.

        Returns:

            list: A list of output declarations


        Raises:

            SyntaxError: If the current token is not "OUTPUT"

        """
        outputs = []
        while self.current_token[0] == "OUTPUT":
            self.eat("OUTPUT")
            if self.current_token[0] in [
                "VECTOR",
                "FLOAT",
                "DOUBLE",
                "UINT",
                "INT",
                "MATRIX",
                "SAMPLER2D",
            ]:
                vtype = self.current_token[1]
                self.eat(self.current_token[0])
            else:
                raise SyntaxError(
                    f"Expected VECTOR, FLOAT, DOUBLE, UINT, INT, MATRIX, or SAMPLER2D, got {self.current_token[0]}"
                )
            name = self.current_token[1]
            self.eat("IDENTIFIER")
            self.eat("SEMICOLON")
            outputs.append((vtype, name))
        return outputs

    def parse_function(self):
        """Parse a function declaration

        This method parses a function declaration in the shader code.

        Returns:

                FunctionNode: A FunctionNode object representing the function declaration

        Raises:

            SyntaxError: If the current token is not a valid function declaration

        """
        return_type = self.parse_type()
        if self.current_token[0] == "MAIN":
            fname = self.current_token[1]
            self.eat("MAIN")
        elif self.current_token[0] == "IDENTIFIER":
            fname = self.current_token[1]
            self.eat("IDENTIFIER")
        else:
            raise SyntaxError(
                f"Expected MAIN or IDENTIFIER, got {self.current_token[0]}"
            )
        self.eat("LPAREN")
        params = self.parse_parameters()
        self.eat("RPAREN")
        self.eat("LBRACE")
        body = self.parse_body()
        self.eat("RBRACE")
        return FunctionNode(return_type, fname, params, body)

    def parse_parameters(self):
        """Parse function parameters

        This method parses function parameters in the shader code.

        Returns:

            list: A list of function parameters

        """

        params = []
        if self.current_token[0] != "RPAREN":
            params.append(self.parse_parameter())
            while self.current_token[0] == "COMMA":
                self.eat("COMMA")
                params.append(self.parse_parameter())
        return params

    def parse_parameter(self):
        """Parse a function parameter

        This method parses a function parameter in the shader code.

        Returns:

            tuple: A tuple containing the parameter type and name

        """
        param_type = self.parse_type()
        param_name = self.current_token[1]

        self.eat("IDENTIFIER")
        return (param_type, param_name)

    def parse_type(self):
        """Parse a type declaration

        This method parses a type declaration in the shader code.

        Returns:

            str: The type name

        Raises:

            SyntaxError: If the current token is not a valid type declaration

        """
        if self.current_token[0] == "VOID":
            self.eat("VOID")
            return "void"
        elif self.current_token[0] in [
            "VECTOR",
            "FLOAT",
            "DOUBLE",
            "UINT",
            "INT",
            "MATRIX",
            "SAMPLER2D",
        ]:
            vtype = self.current_token[1]
            self.eat(self.current_token[0])
            return vtype
        elif self.current_token[0] == "IDENTIFIER":
            type_name = self.current_token[1]
            self.eat("IDENTIFIER")
            if type_name in ["int", "uint", "float", "double"]:
                return type_name
            return type_name
        else:
            raise SyntaxError(f"Expected type, got {self.current_token[0]}")

    def parse_body(self):
        """Parse a function body

        This method parses a function body in the shader code.

        Returns:

            list: A list of statements in the function body

        """
        body = []
        while self.current_token[0] not in ["RBRACE", "EOF"]:
            if self.current_token[0] == "IF":
                body.append(self.parse_if_statement())
            elif self.current_token[0] == "FOR":
                body.append(self.parse_for_loop())
            elif self.current_token[0] == "RETURN":
                body.append(self.parse_return_statement())
            elif self.current_token[0] in [
                "VECTOR",
                "IDENTIFIER",
                "FLOAT",
                "DOUBLE",
                "UINT",
                "INT",
            ]:
                body.append(self.parse_assignment_or_function_call())
            else:
                raise SyntaxError(f"Unexpected token {self.current_token[0]}")
        return body

    def parse_if_statement(self):
        """Parse an if statement

        This method parses an if statement in the shader code.

        Returns:

            IfNode: An IfNode object representing the if statement

        """
        self.eat("IF")
        self.eat("LPAREN")
        if_condition = self.parse_expression()
        self.eat("RPAREN")
        self.eat("LBRACE")
        if_body = self.parse_body()
        self.eat("RBRACE")
        else_if_condition = []
        else_if_body = []
        else_body = None

        while self.current_token[0] == "ELSE" and self.peak(1)[0] == "IF":
            self.eat("ELSE")
            self.eat("IF")
            self.eat("LPAREN")
            else_if_condition.append(self.parse_expression())
            self.eat("RPAREN")
            self.eat("LBRACE")
            else_if_body.append(self.parse_body())
            self.eat("RBRACE")

        if self.current_token[0] == "ELSE":
            self.eat("ELSE")
            self.eat("LBRACE")
            else_body = self.parse_body()
            self.eat("RBRACE")
        return IfNode(if_condition, if_body, else_if_condition, else_if_body, else_body)

    def peak(self, n):
        """Peek ahead in the token list

        This method returns the nth token ahead in the token list.

        Args:

            n (int): The number of tokens to peek ahead

        Returns:

                tuple: The nth token ahead in the token list

        """

        return self.tokens[self.pos + n]

    def parse_for_loop(self):
        """Parse a for loop

        This method parses a for loop in the shader code.

        Returns:

            ForNode: A ForNode object representing the for loop

        """

        self.eat("FOR")
        self.eat("LPAREN")

        init = self.parse_assignment_or_function_call()

        condition = self.parse_assignment_or_function_call()

        if self.peak(2)[0] == "RPAREN":
            update = self.parse_update()
        else:
            update = self.parse_assignment_or_function_call(update_condition=True)

        self.eat("RPAREN")
        self.eat("LBRACE")

        body = self.parse_body()
        self.eat("RBRACE")

        return ForNode(init, condition, update, body)

    def parse_update(self):
        """Parse an update statement

        This method parses an update statement in the shader code.

        Returns:

            ASTNode: An ASTNode object representing the update statement

        """
        if self.current_token[0] == "IDENTIFIER":
            name = self.current_token[1]
            self.eat("IDENTIFIER")
            if self.current_token[0] == "INCREMENT":
                op_name = self.current_token[1]
                self.eat("INCREMENT")
                return VariableNode("", name + op_name)
            elif self.current_token[0] == "DECREMENT":
                op_name = self.current_token[1]
                self.eat("DECREMENT")
                return VariableNode("", name + op_name)
            else:
                raise SyntaxError(
                    f"Expected INCREMENT or DECREMENT, got {self.current_token[0]}"
                )
        elif self.current_token[0] in ["INCREMENT", "DECREMENT"]:
            op = self.current_token[0]
            op_name = self.current_token[1]
            self.eat(op)
            if self.current_token[0] == "IDENTIFIER":
                name = self.current_token[1]
                self.eat("IDENTIFIER")
                return VariableNode("", op_name + name)
        else:
            raise SyntaxError(f"Unexpected token in update: {self.current_token[0]}")

    def parse_return_statement(self):
        """Parse a return statement

        This method parses a return statement in the shader code.

        Returns:

            ReturnNode: A ReturnNode object representing the return statement

        """
        self.eat("RETURN")
        return_value = []
        return_value.append(self.parse_expression())
        while self.current_token[0] == "COMMA":
            self.eat("COMMA")
            return_value.append(self.parse_expression())
        self.eat("SEMICOLON")
        return ReturnNode(return_value)

    def parse_assignment_or_function_call(self, update_condition=False):
        """Parse an assignment or function call

        This method parses an assignment or function call in the shader code.

        Returns:

            ASTNode: An ASTNode object representing the assignment or function call

        """
        type_name = ""
        inc_dec = False
        if self.current_token[0] in [
            "VECTOR",
            "FLOAT",
            "DOUBLE",
            "UINT",
            "INT",
            "MATRIX",
        ]:
            type_name = self.current_token[1]
            self.eat(self.current_token[0])
        if self.current_token[0] == "IDENTIFIER":
            return self.parse_variable_declaration(type_name, update_condition)
        if self.current_token[0] in ["INCREMENT", "DECREMENT"]:
            inc_dec = True
            inc_dec_op = self.current_token[1]
            self.eat(self.current_token[0])
        name = self.current_token[1]
        self.eat("IDENTIFIER")
        if inc_dec:
            name = VariableNode(type_name, VariableNode("", inc_dec_op + name))
        if self.current_token[0] in [
            "EQUALS",
            "ASSIGN_ADD",
            "ASSIGN_SUB",
            "ASSIGN_MUL",
            "ASSIGN_DIV",
            "LESS_THAN",
            "GREATER_THAN",
            "LESS_EQUAL",
            "GREATER_EQUAL",
            "ASSIGN_AND",
            "ASSIGN_OR",
            "ASSIGN_XOR",
            "ASSIGN_MOD",
            "BITWISE_SHIFT_RIGHT",
            "BITWISE_SHIFT_LEFT",
<<<<<<< HEAD
            "ASSIGN_SHIFT_LEFT"
=======
            "ASSIGN_SHIFT_RIGHT",
>>>>>>> d2248ea3
        ]:
            return self.parse_assignment(name)
        elif self.current_token[0] == "INCREMENT":
            self.eat("INCREMENT")
            op_name = self.current_token[1]
            return VariableNode(type_name, VariableNode("", name + op_name))
        elif self.current_token[0] == "DECREMENT":
            self.eat("DECREMENT")
            op_name = self.current_token[1]
            return VariableNode(type_name, VariableNode("", name + op_name))
        elif self.current_token[0] == "LPAREN":
            return self.parse_function_call(name)
        else:
            raise SyntaxError(
                f"Unexpected token after identifier: {self.current_token[0]}"
            )

    def parse_variable_declaration(self, type_name, update_condition=False):
        """Parse a variable declaration

        This method parses a variable declaration in the shader code.

        Args:

            type_name (str): The type of the variable
            update_condition (bool): A flag indicating if the variable is from for loop update statement
        Returns:

            VariableNode: A VariableNode object representing the variable declaration

        Raises:

            SyntaxError: If the current token is not a valid variable declaration

        """
        name = self.current_token[1]
        self.eat("IDENTIFIER")
        if self.current_token[0] == "DOT":
            name = self.parse_member_access(name)
        if self.current_token[0] == "SEMICOLON":
            self.eat("SEMICOLON")
            return VariableNode(type_name, name)

        elif self.current_token[0] in [
            "EQUALS",
            "ASSIGN_ADD",
            "ASSIGN_SUB",
            "ASSIGN_MUL",
            "ASSIGN_DIV",
            "EQUAL",
            "LESS_THAN",
            "GREATER_THAN",
            "LESS_EQUAL",
            "GREATER_EQUAL",
            "ASSIGN_AND",
            "ASSIGN_OR",
            "ASSIGN_XOR",
            "ASSIGN_MOD",
            "BITWISE_SHIFT_RIGHT",
            "BITWISE_SHIFT_LEFT",
<<<<<<< HEAD
            "ASSIGN_SHIFT_LEFT"
=======
            "ASSIGN_SHIFT_RIGHT",
>>>>>>> d2248ea3
        ]:
            op = self.current_token[1]
            self.eat(self.current_token[0])
            value = self.parse_expression()
            if self.current_token[0] == "DOT":
                value = self.parse_member_access(value)
            if self.current_token[0] == "SEMICOLON":
                self.eat("SEMICOLON")
                return BinaryOpNode(VariableNode(type_name, name), op, value)

            else:
                if update_condition:
                    return BinaryOpNode(VariableNode(type_name, name), op, value)
                else:
                    raise SyntaxError(
                        f"Expected ';' after variable assignment, found: {self.current_token[0]}"
                    )

        elif self.current_token[0] in (
            "ASSIGN_ADD",
            "ASSIGN_SUB",
            "ASSIGN_MUL",
            "ASSIGN_DIV",
            "EQUALS",
            "LESS_THAN",
            "GREATER_THAN",
            "LESS_EQUAL",
            "GREATER_EQUAL",
            "BITWISE_SHIFT_RIGHT",
            "BITWISE_SHIFT_LEFT",
            "EQUAL",
            "ASSIGN_AND",
            "ASSIGN_OR",
            "ASSIGN_XOR",
            "ASSIGN_MOD",
            "ASSIGN_SHIFT_RIGHT",
        ):
            op = self.current_token[0]
            self.eat(op)
            value = self.parse_expression()
            if self.current_token[0] == "SEMICOLON":
                self.eat("SEMICOLON")
                return BinaryOpNode(VariableNode(type_name, name), op, value)
            else:
                raise SyntaxError(
                    f"Expected ';' after compound assignment, found: {self.current_token[0]}"
                )

        else:
            raise SyntaxError(
                f"Unexpected token in variable declaration: {self.current_token[0]}"
            )

    def parse_assignment(self, name):
        """Parse an assignment statement

        This method parses an assignment statement in the shader code.

        Args:

            name (str): The name of the variable being assigned

        Returns:

            AssignmentNode: An AssignmentNode object representing the assignment statement

        Raises:

            SyntaxError: If the current token is not a valid assignment statement

        """

        if self.current_token[0] in [
            "EQUALS",
            "ASSIGN_ADD",
            "ASSIGN_SUB",
            "ASSIGN_MUL",
            "ASSIGN_DIV",
            "EQUAL",
            "LESS_THAN",
            "GREATER_THAN",
            "LESS_EQUAL",
            "GREATER_EQUAL",
            "ASSIGN_AND",
            "ASSIGN_OR",
            "ASSIGN_XOR",
            "ASSIGN_MOD",
            "BITWISE_SHIFT_RIGHT",
            "BITWISE_SHIFT_LEFT",
<<<<<<< HEAD
            "ASSIGN_SHIFT_LEFT"
=======
            "ASSIGN_SHIFT_RIGHT",
>>>>>>> d2248ea3
        ]:
            op = self.current_token[0]
            op_name = self.current_token[1]
            self.eat(op)
            value = self.parse_expression()
            if self.current_token[0] == "SEMICOLON":
                self.eat("SEMICOLON")
            return BinaryOpNode(name, op_name, value)
        else:
            raise SyntaxError(
                f"Expected assignment operator, found: {self.current_token[0]}"
            )

    def parse_additive(self):
        """Parse an additive expression

        This method parses an additive expression in the shader code.

        Returns:

                ASTNode: An ASTNode object representing the additive expression

        """
        expr = self.parse_multiplicative()
        while self.current_token[0] in ["PLUS", "MINUS"]:
            op = self.current_token[0]
            self.eat(op)
            right = self.parse_multiplicative()
            expr = BinaryOpNode(expr, op, right)
        return expr

    def parse_multiplicative(self):
        """Parse a multiplicative expression

        This method parses a multiplicative expression in the shader code.

        Returns:

            ASTNode: An ASTNode object representing the multiplicative expression

        """
        expr = self.parse_unary()
        while self.current_token[0] in ["MULTIPLY", "DIVIDE"]:
            op = self.current_token[0]
            self.eat(op)
            right = self.parse_unary()
            expr = BinaryOpNode(expr, op, right)
        return expr

    def parse_unary(self):
        """Parse a unary expression

        This method parses a unary expression in the shader code.

        Returns:

            ASTNode: An ASTNode object representing the unary expression

        """
        if self.current_token[0] in ["PLUS", "MINUS"]:
            op = self.current_token[0]
            self.eat(op)
            expr = self.parse_unary()
            return UnaryOpNode(op, expr)
        return self.parse_primary()

    def parse_primary(self):
        """Parse a primary expression

        This method parses a primary expression in the shader code.

        Returns:


            ASTNode: An ASTNode object representing the primary expression

        Raises:

            SyntaxError: If the current token is not a valid primary expression

        """
        if self.current_token[0] == "LPAREN":
            self.eat("LPAREN")
            expr = self.parse_expression()
            self.eat("RPAREN")
            return expr
        elif self.current_token[0] in ["NUMBER", "FLOAT_NUMBER"]:
            value = self.current_token[1]
            self.eat(self.current_token[0])
            return value
        elif self.current_token[0] in [
            "IDENTIFIER",
            "VECTOR",
            "FLOAT",
            "DOUBLE",
            "UINT",
            "INT",
            "MATRIX",
        ]:
            return self.parse_function_call_or_identifier()
        else:
            raise SyntaxError(
                f"Unexpected token in expression: {self.current_token[0]}"
            )

    def parse_function_call(self, name):
        """Parse a function call

        This method parses a function call in the shader code.

        Args:

            name (str): The name of the function being called

        Returns:

            FunctionCallNode: A FunctionCallNode object representing the function call

        """
        self.eat("LPAREN")
        args = []
        if self.current_token[0] != "RPAREN":
            args.append(self.parse_expression())
            while self.current_token[0] == "COMMA":
                self.eat("COMMA")
                args.append(self.parse_expression())
        self.eat("RPAREN")
        return FunctionCallNode(name, args)

    def parse_expression(self):
        """Parse an expression

        This method parses an expression in the shader code.

        Returns:

            ASTNode: An ASTNode object representing the expression

        """
        expr = self.parse_ternary()
        while self.current_token[0] in [
            "LESS_THAN",
            "GREATER_THAN",
            "LESS_EQUAL",
            "GREATER_EQUAL",
            "EQUAL",
            "NOT_EQUAL",
            "LOGICAL_AND",
            "LOGICAL_OR",
            "PLUS",
            "MINUS",
            "MULTIPLY",
            "DIVIDE",
            "EQUALS",
            "ASSIGN_ADD",
            "ASSIGN_SUB",
            "ASSIGN_MUL",
            "ASSIGN_DIV",
            "ASSIGN_AND",
            "ASSIGN_OR",
            "ASSIGN_XOR",
            "ASSIGN_MOD",
            "BITWISE_SHIFT_RIGHT",
            "BITWISE_SHIFT_LEFT",
            "ASSIGN_SHIFT_RIGHT",
        ]:
            op = self.current_token[0]
            self.eat(op)
            right = self.parse_ternary()
            expr = BinaryOpNode(expr, op, right)
        return expr

    def parse_ternary(self):
        """Parse a ternary expression

        This method parses a ternary expression in the shader code.

        Returns:

            ASTNode: An ASTNode object representing the ternary expression

        """
        expr = self.parse_additive()
        if self.current_token[0] == "QUESTION":
            self.eat("QUESTION")
            true_expr = self.parse_expression()
            self.eat("COLON")
            false_expr = self.parse_expression()
            expr = TernaryOpNode(expr, true_expr, false_expr)
        return expr

    def parse_function_call_or_identifier(self):
        """Parse a function call or identifier

        This method parses a function call or identifier in the shader code.

        Returns:

            ASTNode: An ASTNode object representing the function call or identifier

        """
        if self.current_token[0] in [
            "VECTOR",
            "FLOAT",
            "DOUBLE",
            "UINT",
            "INT",
            "MATRIX",
        ]:
            func_name = self.current_token[1]
            self.eat(self.current_token[0])
        else:
            func_name = self.current_token[1]
            self.eat("IDENTIFIER")

        if self.current_token[0] == "LPAREN":
            return self.parse_function_call(func_name)
        elif self.current_token[0] == "DOT":
            return self.parse_member_access(func_name)
        return VariableNode("", func_name)

    def parse_member_access(self, object):
        """Parse a member access

        This method parses a member access in the shader code.

        Args:

                object (str): The object being accessed

        Returns:

                MemberAccessNode: A MemberAccessNode object representing the member access

        Raises:

            SyntaxError: If the current token is not a valid member access

        """
        self.eat("DOT")
        if self.current_token[0] != "IDENTIFIER":
            raise SyntaxError(
                f"Expected identifier after dot, got {self.current_token[0]}"
            )
        member = self.current_token[1]
        self.eat("IDENTIFIER")

        # Check if there's another dot after this member access
        if self.current_token[0] == "DOT":
            return self.parse_member_access(MemberAccessNode(object, member))

        return MemberAccessNode(object, member)<|MERGE_RESOLUTION|>--- conflicted
+++ resolved
@@ -644,11 +644,8 @@
             "ASSIGN_MOD",
             "BITWISE_SHIFT_RIGHT",
             "BITWISE_SHIFT_LEFT",
-<<<<<<< HEAD
             "ASSIGN_SHIFT_LEFT"
-=======
             "ASSIGN_SHIFT_RIGHT",
->>>>>>> d2248ea3
         ]:
             return self.parse_assignment(name)
         elif self.current_token[0] == "INCREMENT":
@@ -709,11 +706,8 @@
             "ASSIGN_MOD",
             "BITWISE_SHIFT_RIGHT",
             "BITWISE_SHIFT_LEFT",
-<<<<<<< HEAD
             "ASSIGN_SHIFT_LEFT"
-=======
             "ASSIGN_SHIFT_RIGHT",
->>>>>>> d2248ea3
         ]:
             op = self.current_token[1]
             self.eat(self.current_token[0])
@@ -803,11 +797,8 @@
             "ASSIGN_MOD",
             "BITWISE_SHIFT_RIGHT",
             "BITWISE_SHIFT_LEFT",
-<<<<<<< HEAD
+            "ASSIGN_SHIFT_RIGHT",
             "ASSIGN_SHIFT_LEFT"
-=======
-            "ASSIGN_SHIFT_RIGHT",
->>>>>>> d2248ea3
         ]:
             op = self.current_token[0]
             op_name = self.current_token[1]
