--- conflicted
+++ resolved
@@ -644,12 +644,8 @@
             "ASSIGN_MOD",
             "BITWISE_SHIFT_RIGHT",
             "BITWISE_SHIFT_LEFT",
-<<<<<<< HEAD
             "BITWISE_XOR",
-            "ASSIGN_SHIFT_RIGHT",
-=======
             "ASSIGN_SHIFT_LEFT" "ASSIGN_SHIFT_RIGHT",
->>>>>>> 09b77ec6
         ]:
             return self.parse_assignment(name)
         elif self.current_token[0] == "INCREMENT":
@@ -710,12 +706,8 @@
             "ASSIGN_MOD",
             "BITWISE_SHIFT_RIGHT",
             "BITWISE_SHIFT_LEFT",
-<<<<<<< HEAD
             "BITWISE_XOR",
-            "ASSIGN_SHIFT_RIGHT",
-=======
             "ASSIGN_SHIFT_LEFT" "ASSIGN_SHIFT_RIGHT",
->>>>>>> 09b77ec6
         ]:
             op = self.current_token[1]
             self.eat(self.current_token[0])
