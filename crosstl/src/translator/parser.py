# compiler/parser.py

from .ast import (
    ShaderNode,
    FunctionNode,
    AssignmentNode,
    IfNode,
    ForNode,
    ReturnNode,
    FunctionCallNode,
    BinaryOpNode,
    MemberAccessNode,
    VariableNode,
    UniformNode,
    UnaryOpNode,
    TernaryOpNode,
    VERTEXShaderNode,
    FRAGMENTShaderNode,
)

from .lexer import Lexer


class Parser:
    """A simple parser for the shader language

    This parser generates an abstract syntax tree (AST) from a list of tokens.

    Attributes:
        tokens (list): A list of tokens generated from the input code

    """

    def __init__(self, tokens):
        self.tokens = tokens
        self.pos = 0
        self.current_token = self.tokens[self.pos]

    def skip_comments(self):
        """Skip comments in the token list

        This method skips comments in the token list by incrementing the position
        until the current token is not a comment token.

        """

        while self.current_token[0] in ["COMMENT_SINGLE", "COMMENT_MULTI"]:
            self.eat(self.current_token[0])

    def eat(self, token_type):
        """Consume the current token if it matches the expected token type

        This method consumes the current token if it matches the expected token type.
        If the current token does not match the expected token type, a SyntaxError is raised.

        Args:
            token_type (str): The expected token type

        Raises:
            SyntaxError: If the current token does not match the expected token type

        """
        if self.current_token[0] == token_type:
            self.pos += 1
            self.current_token = (
                self.tokens[self.pos] if self.pos < len(self.tokens) else ("EOF", None)
            )
            self.skip_comments()  # Skip comments after eating a token
        else:
            raise SyntaxError(f"Expected {token_type}, got {self.current_token[0]}")

    def parse_uniforms(self):
        """Parse uniform declarations

        This method parses uniform declarations in the shader code.
        It consumes the "UNIFORM" token and then parses the uniform type and name.
        The method returns a list of UniformNode objects.

        Returns:
            list: A list of UniformNode objects

        Raises:
            SyntaxError: If the current token is not "UNIFORM"

        """

        uniforms = []
        while self.current_token[0] == "UNIFORM":
            self.eat("UNIFORM")
            if self.current_token[0] in [
                "VECTOR",
                "FLOAT",
                "DOUBLE",
                "UINT",
                "INT",
                "SAMPLER2D",
                "MATRIX",
            ]:
                vtype = self.current_token[1]
                self.eat(self.current_token[0])
            else:
                raise SyntaxError(
                    f"Expected VECTOR, FLOAT, DOUBLE, UINT, INT or SAMPLER2D, got {self.current_token[0]}"
                )
            name = self.current_token[1]
            self.eat("IDENTIFIER")
            self.eat("SEMICOLON")
            uniforms.append(UniformNode(vtype, name))
        return uniforms

    def parse(self):
        """Parse the shader code

        This method parses the shader code and generates an abstract syntax tree (AST).

        Returns:
            ShaderNode: The root node of the AST

        """
        return self.parse_shader()

    def parse_shader(self):
        """Parse the shader code

        This method parses the shader code and generates a ShaderNode object.

        Returns:
            ShaderNode: The root node of the AST

        Raises:
            SyntaxError: If the current token is not "SHADER"

        """
        self.eat("SHADER")
        self.skip_comments()  # Skip comments after eating SHADER
        if self.current_token[0] in ("IDENTIFIER", "MAIN"):
            shader_name = self.current_token[1]
            self.eat(self.current_token[0])
            self.skip_comments()
        else:
            raise SyntaxError(
                f"Expected IDENTIFIER or MAIN, got {self.current_token[0]}"
            )
        self.eat("LBRACE")

        global_inputs = self.parse_inputs()
        self.parse_uniforms()
        global_outputs = self.parse_outputs()

        global_functions = []

        vertex_section = None
        fragment_section = None

        while self.current_token[0] != "RBRACE":
            if self.current_token[0] == "VERTEX":
                vertex_section = self.parse_shader_section("VERTEX")
                self.skip_comments()  # Skip comments while parsing functions
            elif self.current_token[0] == "FRAGMENT":
                fragment_section = self.parse_shader_section("FRAGMENT")
                self.skip_comments()  # Skip comments while parsing functions
            elif self.current_token[0] in [
                "VECTOR",
                "FLOAT",
                "DOUBLE",
                "UINT",
                "INT",
                "VOID",
                "MATRIX",
            ]:
                global_functions.append(self.parse_function())
                self.skip_comments()  # Skip comments while parsing functions
            else:
                raise SyntaxError(f"Unexpected token: {self.current_token[0]}")

        self.eat("RBRACE")
        return ShaderNode(
            shader_name,
            global_inputs,
            global_outputs,
            global_functions,
            vertex_section,
            fragment_section,
        )

    def parse_shader_section(self, section_type):
        """Parse a shader section

        This method parses a shader section (VERTEX or FRAGMENT) and generates a VERTEXShaderNode or FRAGMENTShaderNode object.

        Args:
            section_type (str): The type of shader section (VERTEX or FRAGMENT)

        Returns:
            VERTEXShaderNode or FRAGMENTShaderNode: The root node of the AST for the shader section

        Raises:
            SyntaxError: If the current token is not "VERTEX" or "FRAGMENT"

        """
        self.eat(section_type)
        self.eat("LBRACE")
        functions = []
        intermidiate = []
        inputs = []
        outputs = []
        while self.current_token[0] != "RBRACE":
            if self.current_token[0] == "UNIFORM":
                self.parse_uniforms()
            elif self.current_token[0] == "INPUT":
                inputs.extend(self.parse_inputs())
            elif self.current_token[0] == "OUTPUT":
                outputs.extend(self.parse_outputs())
            elif (
                self.current_token[0]
                in ["VECTOR", "FLOAT", "DOUBLE", "UINT", "INT", "VOID", "MATRIX"]
                and self.peak(2)[0] == "LPAREN"
            ):
                functions.append(self.parse_function())
            elif self.current_token[0] == "FOR":
                intermidiate.append(self.parse_for_loop())
            elif self.current_token[0] == "IF":
                intermidiate.append(self.parse_if_statement())
            elif self.current_token[0] in [
                "VECTOR",
                "IDENTIFIER",
                "FLOAT",
                "DOUBLE",
                "UINT",
                "INT",
                "MATRIX",
            ]:
                intermidiate.append(self.parse_assignment_or_function_call())
            else:
                raise SyntaxError(f"Unexpected token {self.current_token[0]}")
        self.eat("RBRACE")
        if section_type == "VERTEX":
            return VERTEXShaderNode(inputs, outputs, functions, intermidiate)
        else:
            return FRAGMENTShaderNode(inputs, outputs, functions, intermidiate)

    def parse_inputs(self):
        """Parse input declarations

        This method parses input declarations in the shader code.

        Returns:

            list: A list of input declarations


        Raises:

            SyntaxError: If the current token is not "INPUT"


        """
        inputs = []
        while self.current_token[0] == "INPUT":
            self.eat("INPUT")
            if self.current_token[0] in [
                "VECTOR",
                "FLOAT",
                "DOUBLE",
                "UINT",
                "INT",
                "MATRIX",
                "SAMPLER2D",
            ]:
                vtype = self.current_token[1]
                self.eat(self.current_token[0])
            else:
                raise SyntaxError(
                    f"Expected VECTOR, FLOAT, DOUBLE, UINT, INT, MATRIX, or SAMPLER2D, got {self.current_token[0]}"
                )
            name = self.current_token[1]
            self.eat("IDENTIFIER")
            self.eat("SEMICOLON")
            inputs.append((vtype, name))
        return inputs

    def parse_outputs(self):
        """Parse output declarations

        This method parses output declarations in the shader code.

        Returns:

            list: A list of output declarations


        Raises:

            SyntaxError: If the current token is not "OUTPUT"

        """
        outputs = []
        while self.current_token[0] == "OUTPUT":
            self.eat("OUTPUT")
            if self.current_token[0] in [
                "VECTOR",
                "FLOAT",
                "DOUBLE",
                "UINT",
                "INT",
                "MATRIX",
                "SAMPLER2D",
            ]:
                vtype = self.current_token[1]
                self.eat(self.current_token[0])
            else:
                raise SyntaxError(
                    f"Expected VECTOR, FLOAT, DOUBLE, UINT, INT, MATRIX, or SAMPLER2D, got {self.current_token[0]}"
                )
            name = self.current_token[1]
            self.eat("IDENTIFIER")
            self.eat("SEMICOLON")
            outputs.append((vtype, name))
        return outputs

    def parse_function(self):
        """Parse a function declaration

        This method parses a function declaration in the shader code.

        Returns:

                FunctionNode: A FunctionNode object representing the function declaration

        Raises:

            SyntaxError: If the current token is not a valid function declaration

        """
        return_type = self.parse_type()
        if self.current_token[0] == "MAIN":
            fname = self.current_token[1]
            self.eat("MAIN")
        elif self.current_token[0] == "IDENTIFIER":
            fname = self.current_token[1]
            self.eat("IDENTIFIER")
        else:
            raise SyntaxError(
                f"Expected MAIN or IDENTIFIER, got {self.current_token[0]}"
            )
        self.eat("LPAREN")
        params = self.parse_parameters()
        self.eat("RPAREN")
        self.eat("LBRACE")
        body = self.parse_body()
        self.eat("RBRACE")
        return FunctionNode(return_type, fname, params, body)

    def parse_parameters(self):
        """Parse function parameters

        This method parses function parameters in the shader code.

        Returns:

            list: A list of function parameters

        """

        params = []
        if self.current_token[0] != "RPAREN":
            params.append(self.parse_parameter())
            while self.current_token[0] == "COMMA":
                self.eat("COMMA")
                params.append(self.parse_parameter())
        return params

    def parse_parameter(self):
        """Parse a function parameter

        This method parses a function parameter in the shader code.

        Returns:

            tuple: A tuple containing the parameter type and name

        """
        param_type = self.parse_type()
        param_name = self.current_token[1]

        self.eat("IDENTIFIER")
        return (param_type, param_name)

    def parse_type(self):
        """Parse a type declaration

        This method parses a type declaration in the shader code.

        Returns:

            str: The type name

        Raises:

            SyntaxError: If the current token is not a valid type declaration

        """
        if self.current_token[0] == "VOID":
            self.eat("VOID")
            return "void"
        elif self.current_token[0] in [
            "VECTOR",
            "FLOAT",
            "DOUBLE",
            "UINT",
            "INT",
            "MATRIX",
            "SAMPLER2D",
        ]:
            vtype = self.current_token[1]
            self.eat(self.current_token[0])
            return vtype
        elif self.current_token[0] == "IDENTIFIER":
            type_name = self.current_token[1]
            self.eat("IDENTIFIER")
            if type_name in ["int", "uint", "float", "double"]:
                return type_name
            return type_name
        else:
            raise SyntaxError(f"Expected type, got {self.current_token[0]}")

    def parse_body(self):
        """Parse a function body

        This method parses a function body in the shader code.

        Returns:

            list: A list of statements in the function body

        """
        body = []
        while self.current_token[0] not in ["RBRACE", "EOF"]:
            if self.current_token[0] == "IF":
                body.append(self.parse_if_statement())
            elif self.current_token[0] == "FOR":
                body.append(self.parse_for_loop())
            elif self.current_token[0] == "RETURN":
                body.append(self.parse_return_statement())
            elif self.current_token[0] in [
                "VECTOR",
                "IDENTIFIER",
                "FLOAT",
                "DOUBLE",
                "UINT",
                "INT",
            ]:
                body.append(self.parse_assignment_or_function_call())
            else:
                raise SyntaxError(f"Unexpected token {self.current_token[0]}")
        return body

    def parse_if_statement(self):
        """Parse an if statement

        This method parses an if statement in the shader code.

        Returns:

            IfNode: An IfNode object representing the if statement

        """
        self.eat("IF")
        self.eat("LPAREN")
        if_condition = self.parse_expression()
        self.eat("RPAREN")
        self.eat("LBRACE")
        if_body = self.parse_body()
        self.eat("RBRACE")
        else_if_condition = []
        else_if_body = []
        else_body = None

        while self.current_token[0] == "ELSE" and self.peak(1)[0] == "IF":
            self.eat("ELSE")
            self.eat("IF")
            self.eat("LPAREN")
            else_if_condition.append(self.parse_expression())
            self.eat("RPAREN")
            self.eat("LBRACE")
            else_if_body.append(self.parse_body())
            self.eat("RBRACE")

        if self.current_token[0] == "ELSE":
            self.eat("ELSE")
            self.eat("LBRACE")
            else_body = self.parse_body()
            self.eat("RBRACE")
        return IfNode(if_condition, if_body, else_if_condition, else_if_body, else_body)

    def peak(self, n):
        """Peek ahead in the token list

        This method returns the nth token ahead in the token list.

        Args:

            n (int): The number of tokens to peek ahead

        Returns:

                tuple: The nth token ahead in the token list

        """

        return self.tokens[self.pos + n]

    def parse_for_loop(self):
        """Parse a for loop

        This method parses a for loop in the shader code.

        Returns:

            ForNode: A ForNode object representing the for loop

        """

        self.eat("FOR")
        self.eat("LPAREN")

        init = self.parse_assignment_or_function_call()

        condition = self.parse_assignment_or_function_call()

        if self.peak(2)[0] == "RPAREN":
            update = self.parse_update()
        else:
            update = self.parse_assignment_or_function_call(update_condition=True)

        self.eat("RPAREN")
        self.eat("LBRACE")

        body = self.parse_body()
        self.eat("RBRACE")

        return ForNode(init, condition, update, body)

    def parse_update(self):
        """Parse an update statement

        This method parses an update statement in the shader code.

        Returns:

            ASTNode: An ASTNode object representing the update statement

        """
        if self.current_token[0] == "IDENTIFIER":
            name = self.current_token[1]
            self.eat("IDENTIFIER")
            if self.current_token[0] == "INCREMENT":
                op_name = self.current_token[1]
                self.eat("INCREMENT")
                return VariableNode("", name + op_name)
            elif self.current_token[0] == "DECREMENT":
                op_name = self.current_token[1]
                self.eat("DECREMENT")
                return VariableNode("", name + op_name)
            else:
                raise SyntaxError(
                    f"Expected INCREMENT or DECREMENT, got {self.current_token[0]}"
                )
        elif self.current_token[0] in ["INCREMENT", "DECREMENT"]:
            op = self.current_token[0]
            op_name = self.current_token[1]
            self.eat(op)
            if self.current_token[0] == "IDENTIFIER":
                name = self.current_token[1]
                self.eat("IDENTIFIER")
                return VariableNode("", op_name + name)
        else:
            raise SyntaxError(f"Unexpected token in update: {self.current_token[0]}")

    def parse_return_statement(self):
        """Parse a return statement

        This method parses a return statement in the shader code.

        Returns:

            ReturnNode: A ReturnNode object representing the return statement

        """
        self.eat("RETURN")
        return_value = []
        return_value.append(self.parse_expression())
        while self.current_token[0] == "COMMA":
            self.eat("COMMA")
            return_value.append(self.parse_expression())
        self.eat("SEMICOLON")
        return ReturnNode(return_value)

    def parse_assignment_or_function_call(self, update_condition=False):
        """Parse an assignment or function call

        This method parses an assignment or function call in the shader code.

        Returns:

            ASTNode: An ASTNode object representing the assignment or function call

        """
        type_name = ""
        inc_dec = False
        if self.current_token[0] in [
            "VECTOR",
            "FLOAT",
            "DOUBLE",
            "UINT",
            "INT",
            "MATRIX",
        ]:
            type_name = self.current_token[1]
            self.eat(self.current_token[0])
        if self.current_token[0] == "IDENTIFIER":
            return self.parse_variable_declaration(type_name, update_condition)
        if self.current_token[0] in ["INCREMENT", "DECREMENT"]:
            inc_dec = True
            inc_dec_op = self.current_token[1]
            self.eat(self.current_token[0])
        name = self.current_token[1]
        self.eat("IDENTIFIER")
        if inc_dec:
            name = VariableNode(type_name, VariableNode("", inc_dec_op + name))
        if self.current_token[0] in [
            "EQUALS",
            "ASSIGN_ADD",
            "ASSIGN_SUB",
            "ASSIGN_MUL",
            "ASSIGN_DIV",
            "LESS_THAN",
            "GREATER_THAN",
            "LESS_EQUAL",
            "GREATER_EQUAL",
            "ASSIGN_AND",
            "ASSIGN_OR",
            "ASSIGN_XOR",
            "ASSIGN_MOD",
            "BITWISE_SHIFT_RIGHT",
            "BITWISE_SHIFT_LEFT",
<<<<<<< HEAD
            "ASSIGN_SHIFT_RIGHT",
            "BITWISE_NOT",
=======
            "BITWISE_XOR",
            "ASSIGN_SHIFT_LEFT" "ASSIGN_SHIFT_RIGHT",
>>>>>>> 891ab435
        ]:
            return self.parse_assignment(name)
        elif self.current_token[0] == "INCREMENT":
            self.eat("INCREMENT")
            op_name = self.current_token[1]
            return VariableNode(type_name, VariableNode("", name + op_name))
        elif self.current_token[0] == "DECREMENT":
            self.eat("DECREMENT")
            op_name = self.current_token[1]
            return VariableNode(type_name, VariableNode("", name + op_name))
        elif self.current_token[0] == "LPAREN":
            return self.parse_function_call(name)
        else:
            raise SyntaxError(
                f"Unexpected token after identifier: {self.current_token[0]}"
            )

    def parse_variable_declaration(self, type_name, update_condition=False):
        """Parse a variable declaration

        This method parses a variable declaration in the shader code.

        Args:

            type_name (str): The type of the variable
            update_condition (bool): A flag indicating if the variable is from for loop update statement
        Returns:

            VariableNode: A VariableNode object representing the variable declaration

        Raises:

            SyntaxError: If the current token is not a valid variable declaration

        """
        name = self.current_token[1]
        self.eat("IDENTIFIER")
        if self.current_token[0] == "DOT":
            name = self.parse_member_access(name)
        if self.current_token[0] == "SEMICOLON":
            self.eat("SEMICOLON")
            return VariableNode(type_name, name)

        elif self.current_token[0] in [
            "EQUALS",
            "ASSIGN_ADD",
            "ASSIGN_SUB",
            "ASSIGN_MUL",
            "ASSIGN_DIV",
            "EQUAL",
            "LESS_THAN",
            "GREATER_THAN",
            "LESS_EQUAL",
            "GREATER_EQUAL",
            "ASSIGN_AND",
            "ASSIGN_OR",
            "ASSIGN_XOR",
            "ASSIGN_MOD",
            "BITWISE_SHIFT_RIGHT",
            "BITWISE_SHIFT_LEFT",
<<<<<<< HEAD
            "ASSIGN_SHIFT_RIGHT",
            "BITWISE_NOT",
=======
            "BITWISE_XOR",
            "ASSIGN_SHIFT_LEFT" "ASSIGN_SHIFT_RIGHT",
>>>>>>> 891ab435
        ]:
            op = self.current_token[1]
            self.eat(self.current_token[0])
            value = self.parse_expression()
            if self.current_token[0] == "DOT":
                value = self.parse_member_access(value)
            if self.current_token[0] == "SEMICOLON":
                self.eat("SEMICOLON")
                return BinaryOpNode(VariableNode(type_name, name), op, value)

            else:
                if update_condition:
                    return BinaryOpNode(VariableNode(type_name, name), op, value)
                else:
                    raise SyntaxError(
                        f"Expected ';' after variable assignment, found: {self.current_token[0]}"
                    )

        elif self.current_token[0] in (
            "ASSIGN_ADD",
            "ASSIGN_SUB",
            "ASSIGN_MUL",
            "ASSIGN_DIV",
            "EQUALS",
            "LESS_THAN",
            "GREATER_THAN",
            "LESS_EQUAL",
            "GREATER_EQUAL",
            "BITWISE_SHIFT_RIGHT",
            "BITWISE_SHIFT_LEFT",
            "BITWISE_XOR",
            "EQUAL",
            "ASSIGN_AND",
            "ASSIGN_OR",
            "ASSIGN_XOR",
            "ASSIGN_MOD",
            "ASSIGN_SHIFT_RIGHT",
<<<<<<< HEAD
            "BITWISE_NOT",
=======
            "ASSIGN_SHIFT_LEFT",
>>>>>>> 891ab435
        ):
            op = self.current_token[0]
            self.eat(op)
            value = self.parse_expression()
            if self.current_token[0] == "SEMICOLON":
                self.eat("SEMICOLON")
                return BinaryOpNode(VariableNode(type_name, name), op, value)
            else:
                raise SyntaxError(
                    f"Expected ';' after compound assignment, found: {self.current_token[0]}"
                )

        else:
            raise SyntaxError(
                f"Unexpected token in variable declaration: {self.current_token[0]}"
            )

    def parse_assignment(self, name):
        """Parse an assignment statement

        This method parses an assignment statement in the shader code.

        Args:

            name (str): The name of the variable being assigned

        Returns:

            AssignmentNode: An AssignmentNode object representing the assignment statement

        Raises:

            SyntaxError: If the current token is not a valid assignment statement

        """

        if self.current_token[0] in [
            "EQUALS",
            "ASSIGN_ADD",
            "ASSIGN_SUB",
            "ASSIGN_MUL",
            "ASSIGN_DIV",
            "EQUAL",
            "LESS_THAN",
            "GREATER_THAN",
            "LESS_EQUAL",
            "GREATER_EQUAL",
            "ASSIGN_AND",
            "ASSIGN_OR",
            "ASSIGN_XOR",
            "ASSIGN_MOD",
            "BITWISE_SHIFT_RIGHT",
            "BITWISE_SHIFT_LEFT",
            "BITWISE_XOR",
            "ASSIGN_SHIFT_RIGHT",
<<<<<<< HEAD
            "BITWISE_NOT",
=======
            "ASSIGN_SHIFT_LEFT",
>>>>>>> 891ab435
        ]:
            op = self.current_token[0]
            op_name = self.current_token[1]
            self.eat(op)
            value = self.parse_expression()
            if self.current_token[0] == "SEMICOLON":
                self.eat("SEMICOLON")
            return BinaryOpNode(name, op_name, value)
        else:
            raise SyntaxError(
                f"Expected assignment operator, found: {self.current_token[0]}"
            )

    def parse_additive(self):
        """Parse an additive expression

        This method parses an additive expression in the shader code.

        Returns:

                ASTNode: An ASTNode object representing the additive expression

        """
        expr = self.parse_multiplicative()
        while self.current_token[0] in ["PLUS", "MINUS"]:
            op = self.current_token[0]
            self.eat(op)
            right = self.parse_multiplicative()
            expr = BinaryOpNode(expr, op, right)
        return expr

    def parse_multiplicative(self):
        """Parse a multiplicative expression

        This method parses a multiplicative expression in the shader code.

        Returns:

            ASTNode: An ASTNode object representing the multiplicative expression

        """
        expr = self.parse_unary()
        while self.current_token[0] in ["MULTIPLY", "DIVIDE"]:
            op = self.current_token[0]
            self.eat(op)
            right = self.parse_unary()
            expr = BinaryOpNode(expr, op, right)
        return expr

    def parse_unary(self):
        """Parse a unary expression

        This method parses a unary expression in the shader code.

        Returns:

            ASTNode: An ASTNode object representing the unary expression

        """
        if self.current_token[0] in ["PLUS", "MINUS"]:
            op = self.current_token[0]
            self.eat(op)
            expr = self.parse_unary()
            return UnaryOpNode(op, expr)
        return self.parse_primary()

    def parse_primary(self):
        """Parse a primary expression

        This method parses a primary expression in the shader code.

        Returns:


            ASTNode: An ASTNode object representing the primary expression

        Raises:

            SyntaxError: If the current token is not a valid primary expression

        """
        if self.current_token[0] == "LPAREN":
            self.eat("LPAREN")
            expr = self.parse_expression()
            self.eat("RPAREN")
            return expr
        elif self.current_token[0] in ["NUMBER", "FLOAT_NUMBER"]:
            value = self.current_token[1]
            self.eat(self.current_token[0])
            return value
        elif self.current_token[0] in [
            "IDENTIFIER",
            "VECTOR",
            "FLOAT",
            "DOUBLE",
            "UINT",
            "INT",
            "MATRIX",
        ]:
            return self.parse_function_call_or_identifier()
        else:
            raise SyntaxError(
                f"Unexpected token in expression: {self.current_token[0]}"
            )

    def parse_function_call(self, name):
        """Parse a function call

        This method parses a function call in the shader code.

        Args:

            name (str): The name of the function being called

        Returns:

            FunctionCallNode: A FunctionCallNode object representing the function call

        """
        self.eat("LPAREN")
        args = []
        if self.current_token[0] != "RPAREN":
            args.append(self.parse_expression())
            while self.current_token[0] == "COMMA":
                self.eat("COMMA")
                args.append(self.parse_expression())
        self.eat("RPAREN")
        return FunctionCallNode(name, args)

    def parse_expression(self):
        """Parse an expression

        This method parses an expression in the shader code.

        Returns:

            ASTNode: An ASTNode object representing the expression

        """
        expr = self.parse_ternary()
        while self.current_token[0] in [
            "LESS_THAN",
            "GREATER_THAN",
            "LESS_EQUAL",
            "GREATER_EQUAL",
            "EQUAL",
            "NOT_EQUAL",
            "LOGICAL_AND",
            "LOGICAL_OR",
            "PLUS",
            "MINUS",
            "MULTIPLY",
            "DIVIDE",
            "EQUALS",
            "ASSIGN_ADD",
            "ASSIGN_SUB",
            "ASSIGN_MUL",
            "ASSIGN_DIV",
            "ASSIGN_AND",
            "ASSIGN_OR",
            "ASSIGN_XOR",
            "ASSIGN_MOD",
            "BITWISE_SHIFT_RIGHT",
            "BITWISE_SHIFT_LEFT",
            "BITWISE_XOR",
            "ASSIGN_SHIFT_RIGHT",
<<<<<<< HEAD
            "BITWISE_NOT",
=======
            "ASSIGN_SHIFT_LEFT",
>>>>>>> 891ab435
        ]:
            op = self.current_token[0]
            self.eat(op)
            right = self.parse_ternary()
            expr = BinaryOpNode(expr, op, right)
        return expr

    def parse_ternary(self):
        """Parse a ternary expression

        This method parses a ternary expression in the shader code.

        Returns:

            ASTNode: An ASTNode object representing the ternary expression

        """
        expr = self.parse_additive()
        if self.current_token[0] == "QUESTION":
            self.eat("QUESTION")
            true_expr = self.parse_expression()
            self.eat("COLON")
            false_expr = self.parse_expression()
            expr = TernaryOpNode(expr, true_expr, false_expr)
        return expr

    def parse_function_call_or_identifier(self):
        """Parse a function call or identifier

        This method parses a function call or identifier in the shader code.

        Returns:

            ASTNode: An ASTNode object representing the function call or identifier

        """
        if self.current_token[0] in [
            "VECTOR",
            "FLOAT",
            "DOUBLE",
            "UINT",
            "INT",
            "MATRIX",
        ]:
            func_name = self.current_token[1]
            self.eat(self.current_token[0])
        else:
            func_name = self.current_token[1]
            self.eat("IDENTIFIER")

        if self.current_token[0] == "LPAREN":
            return self.parse_function_call(func_name)
        elif self.current_token[0] == "DOT":
            return self.parse_member_access(func_name)
        return VariableNode("", func_name)

    def parse_member_access(self, object):
        """Parse a member access

        This method parses a member access in the shader code.

        Args:

                object (str): The object being accessed

        Returns:

                MemberAccessNode: A MemberAccessNode object representing the member access

        Raises:

            SyntaxError: If the current token is not a valid member access

        """
        self.eat("DOT")
        if self.current_token[0] != "IDENTIFIER":
            raise SyntaxError(
                f"Expected identifier after dot, got {self.current_token[0]}"
            )
        member = self.current_token[1]
        self.eat("IDENTIFIER")

        # Check if there's another dot after this member access
        if self.current_token[0] == "DOT":
            return self.parse_member_access(MemberAccessNode(object, member))

        return MemberAccessNode(object, member)<|MERGE_RESOLUTION|>--- conflicted
+++ resolved
@@ -644,13 +644,10 @@
             "ASSIGN_MOD",
             "BITWISE_SHIFT_RIGHT",
             "BITWISE_SHIFT_LEFT",
-<<<<<<< HEAD
             "ASSIGN_SHIFT_RIGHT",
             "BITWISE_NOT",
-=======
             "BITWISE_XOR",
             "ASSIGN_SHIFT_LEFT" "ASSIGN_SHIFT_RIGHT",
->>>>>>> 891ab435
         ]:
             return self.parse_assignment(name)
         elif self.current_token[0] == "INCREMENT":
@@ -711,13 +708,10 @@
             "ASSIGN_MOD",
             "BITWISE_SHIFT_RIGHT",
             "BITWISE_SHIFT_LEFT",
-<<<<<<< HEAD
             "ASSIGN_SHIFT_RIGHT",
             "BITWISE_NOT",
-=======
             "BITWISE_XOR",
             "ASSIGN_SHIFT_LEFT" "ASSIGN_SHIFT_RIGHT",
->>>>>>> 891ab435
         ]:
             op = self.current_token[1]
             self.eat(self.current_token[0])
@@ -755,11 +749,8 @@
             "ASSIGN_XOR",
             "ASSIGN_MOD",
             "ASSIGN_SHIFT_RIGHT",
-<<<<<<< HEAD
             "BITWISE_NOT",
-=======
             "ASSIGN_SHIFT_LEFT",
->>>>>>> 891ab435
         ):
             op = self.current_token[0]
             self.eat(op)
@@ -815,11 +806,8 @@
             "BITWISE_SHIFT_LEFT",
             "BITWISE_XOR",
             "ASSIGN_SHIFT_RIGHT",
-<<<<<<< HEAD
             "BITWISE_NOT",
-=======
             "ASSIGN_SHIFT_LEFT",
->>>>>>> 891ab435
         ]:
             op = self.current_token[0]
             op_name = self.current_token[1]
@@ -986,11 +974,8 @@
             "BITWISE_SHIFT_LEFT",
             "BITWISE_XOR",
             "ASSIGN_SHIFT_RIGHT",
-<<<<<<< HEAD
             "BITWISE_NOT",
-=======
             "ASSIGN_SHIFT_LEFT",
->>>>>>> 891ab435
         ]:
             op = self.current_token[0]
             self.eat(op)
