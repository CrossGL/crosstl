--- conflicted
+++ resolved
@@ -741,10 +741,7 @@
             "ASSIGN_OR",
             "ASSIGN_XOR",
             "ASSIGN_MOD",
-<<<<<<< HEAD
-=======
             "ASSIGN_SHIFT_RIGHT",
->>>>>>> d2248ea3
         ):
             op = self.current_token[0]
             self.eat(op)
