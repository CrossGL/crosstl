from ..ast import (
    AssignmentNode,
    BinaryOpNode,
    ForNode,
    FunctionCallNode,
    IfNode,
    MemberAccessNode,
    ReturnNode,
    StructNode,
    TernaryOpNode,
    UnaryOpNode,
    VariableNode,
)


class GLSLCodeGen:
    def __init__(self):
        self.semantic_map = {
            "gl_VertexID": "gl_VertexID",
            "gl_InstanceID": "gl_InstanceID",
            "gl_IsFrontFace": "gl_FrontFacing",
            "gl_PrimitiveID": "gl_PrimitiveID",
            "POSITION": "layout(location = 0)",
            "NORMAL": "layout(location = 1)",
            "TANGENT": "layout(location = 2)",
            "BINORMAL": "layout(location = 3)",
            "TEXCOORD": "layout(location = 4)",
            "TEXCOORD0": "layout(location = 5)",
            "TEXCOORD1": "layout(location = 6)",
            "TEXCOORD2": "layout(location = 7)",
            "TEXCOORD3": "layout(location = 8)",
            "TEXCOORD4": "layout(location = 9)",
            "TEXCOORD5": "layout(location = 10)",
            "TEXCOORD6": "layout(location = 11)",
            "TEXCOORD7": "layout(location = 12)",
            # Vertex outputs
            "gl_Position": "gl_Position",
            "gl_PointSize": "gl_PointSize",
            "gl_ClipDistance": "gl_ClipDistance",
            # Fragment outputs
            "gl_FragColor": "layout(location = 0)",
            "gl_FragColor1": "layout(location = 1)",
            "gl_FragColor2": "layout(location = 2)",
            "gl_FragColor3": "layout(location = 3)",
            "gl_FragColor4": "layout(location = 4)",
            "gl_FragColor5": "layout(location = 5)",
            "gl_FragColor6": "layout(location = 6)",
            "gl_FragColor7": "layout(location = 7)",
            "gl_FragDepth": "gl_FragDepth",
            # Additional fragment inputs
            "gl_FragCoord": "gl_FragCoord",
            "gl_FrontFacing": "gl_FrontFacing",
            "gl_PointCoord": "gl_PointCoord",
            # Compute shader specific
            "gl_GlobalInvocationID": "gl_GlobalInvocationID",
            "gl_LocalInvocationID": "gl_LocalInvocationID",
            "gl_WorkGroupID": "gl_WorkGroupID",
            "gl_LocalInvocationIndex": "gl_LocalInvocationIndex",
            "gl_WorkGroupSize": "gl_WorkGroupSize",
            "gl_NumWorkGroups": "gl_NumWorkGroups",
        }

    def generate(self, ast):
        code = "\n"
        code += "#version 450 core\n"
        # Generate structs
        for node in ast.structs:
            if isinstance(node, StructNode):
                if node.name == "VSInput":
                    for member in node.members:
                        code += f"{self.map_semantic(member.semantic)} in {member.vtype} {member.name};\n"
                elif node.name == "VSOutput":
                    for member in node.members:
                        code += f"out {member.vtype} {member.name};\n"
                elif node.name == "PSInput":
                    for member in node.members:
                        code += f"in {member.vtype} {member.name};\n"
                elif node.name == "PSOutput":
                    for member in node.members:
                        code += f"{self.map_semantic(member.semantic)} out {member.vtype} {member.name};\n"
                else:
                    code = ""
                    code += f"struct {node.name} {{\n"
                    for member in node.members:
                        code += f"    {self.map_type(member.vtype)} {member.name};\n"
                    code += "}\n"

        # Generate global variables
        for i, node in enumerate(ast.global_variables):
            code += f"layout(std140, binding = {i}) {self.map_type(node.vtype)} {node.name};\n"
        # Generate cbuffers
        if ast.cbuffers:
            code += "// Constant Buffers\n"
            code += self.generate_cbuffers(ast)

        # Generate custom functions
        for func in ast.functions:
            if func.qualifier == "vertex":
                code += "// Vertex Shader\n"
                code += self.generate_function(func, shader_type="vertex")
            elif func.qualifier == "fragment":
                code += "// Fragment Shader\n"
                code += self.generate_function(func, shader_type="fragment")

            elif func.qualifier == "compute":
                code += "// Compute Shader\n"
                code += self.generate_function(func, shader_type="compute")
            else:
                code += self.generate_function(func)

        return code

    def generate_cbuffers(self, ast):
        code = ""
        for i, node in enumerate(ast.cbuffers):
            if isinstance(node, StructNode):
                code += f"layout(std140, binding = {i}) uniform {node.name} {{\n"
                for member in node.members:
                    code += f"    {self.map_type(member.vtype)} {member.name};\n"
                code += "}\n"
        return code

    def generate_function(self, func, indent=0, shader_type=None):
        code = ""
        code += "  " * indent
        params = ", ".join(
            f"{self.map_type(p.vtype)} {p.name} {self.map_semantic(p.semantic)}"
            for p in func.params
        )
        if shader_type == "vertex":
            code += f"void main(){{\n"
        elif shader_type == "fragment":
            code += f"void main() {{\n"
        elif shader_type == "compute":
            code += f"void main() {{\n"
        else:
            code += f"{self.map_type(func.return_type)} {func.name}({params}) {{\n"

        for stmt in func.body:
            code += self.generate_statement(stmt, 1)
        code += "}\n\n"

        return code

    def generate_statement(self, stmt, indent=0, is_main=False):
        indent_str = "    " * indent
        if isinstance(stmt, VariableNode):
            return f"{indent_str}{self.map_type(stmt.vtype)} {stmt.name};\n"
        elif isinstance(stmt, AssignmentNode):
            return f"{indent_str}{self.generate_assignment(stmt, is_main)};\n"
        elif isinstance(stmt, IfNode):
            return self.generate_if(stmt, indent, is_main)
        elif isinstance(stmt, ForNode):
            return self.generate_for(stmt, indent, is_main)
        elif isinstance(stmt, ReturnNode):
            code = ""
            for i, return_stmt in enumerate(stmt.value):
                code += f"{self.generate_expression(return_stmt, is_main)}"
                if i < len(stmt.value) - 1:
                    code += ", "
            return f"{indent_str}return {code};\n"
        else:
            return f"{indent_str}{self.generate_expression(stmt, is_main)};\n"

    def generate_assignment(self, node, is_main):
        lhs = self.generate_expression(node.left, is_main)
        rhs = self.generate_expression(node.right, is_main)
        op = self.map_operator(node.operator)
        if is_main and isinstance(node.left, MemberAccessNode):
            if node.left.object == "output" and node.left.member == "position":
                return f"gl_Position = {rhs}"
            elif node.left.object in ["input", "output"]:
                return f"{node.left.member} = {rhs}"
        return f"{lhs} {op} {rhs}"

    def generate_if(self, node, indent, is_main):
        indent_str = "    " * indent
        code = f"{indent_str}if ({self.generate_expression(node.if_condition)}) {{\n"
        for stmt in node.if_body:
            code += self.generate_statement(stmt, indent + 1)
        code += f"{indent_str}}}"

        for else_if_condition, else_if_body in zip(
            node.else_if_conditions, node.else_if_bodies
        ):
            code += f" else if ({self.generate_expression(else_if_condition)}) {{\n"
            for stmt in else_if_body:
                code += self.generate_statement(stmt, indent + 1)
            code += f"{indent_str}}}"

        if node.else_body:
            code += " else {\n"
            for stmt in node.else_body:
                code += self.generate_statement(stmt, indent + 1)
            code += f"{indent_str}}}"
        code += "\n"
        return code

    def generate_for(self, node, indent, is_main):
        indent_str = "    " * indent

        init = self.generate_statement(node.init, 0).strip()[
            :-1
        ]  # Remove trailing semicolon

        condition = self.generate_statement(node.condition, 0).strip()[
            :-1
        ]  # Remove trailing semicolon

        update = self.generate_statement(node.update, 0).strip()[:-1]

        code = f"{indent_str}for ({init}; {condition}; {update}) {{\n"
        for stmt in node.body:
            code += self.generate_statement(stmt, indent + 1)
        code += f"{indent_str}}}\n"
        return code

    def generate_expression(self, expr, is_main=False):
        if isinstance(expr, str):
            return expr
        elif isinstance(expr, VariableNode):
            name = self.generate_expression(expr.name, is_main)
            return f"{self.map_type(expr.vtype)} {name}"
        elif isinstance(expr, BinaryOpNode):
            left = self.generate_expression(expr.left, is_main)
            right = self.generate_expression(expr.right, is_main)
            return f"{left} {self.map_operator(expr.op)} {right}"
        elif isinstance(expr, AssignmentNode):
            return self.generate_assignment(expr, is_main)
        elif isinstance(expr, UnaryOpNode):
            operand = self.generate_expression(expr.operand, is_main)
            return f"{self.map_operator(expr.op)}{operand}"
        elif isinstance(expr, FunctionCallNode):
            args = ", ".join(
                self.generate_expression(arg, is_main) for arg in expr.args
            )
            return f"{expr.name}({args})"
        elif isinstance(expr, MemberAccessNode):
            if is_main and expr.object in ["input", "output"]:
                return expr.member
            obj = self.generate_expression(expr.object, is_main)
            return f"{obj}.{expr.member}"
        elif isinstance(expr, TernaryOpNode):
            condition = self.generate_expression(expr.condition, is_main)
            true_expr = self.generate_expression(expr.true_expr, is_main)
            false_expr = self.generate_expression(expr.false_expr, is_main)
            return f"{condition} ? {true_expr} : {false_expr}"
        else:
            return str(expr)

    def map_type(self, vtype):
        return vtype

    def map_operator(self, op):
        op_map = {
            "PLUS": "+",
            "MINUS": "-",
            "MULTIPLY": "*",
            "DIVIDE": "/",
            "BITWISE_XOR": "^",
            "LESS_THAN": "<",
            "GREATER_THAN": ">",
            "ASSIGN_ADD": "+=",
            "ASSIGN_SUB": "-=",
            "ASSIGN_OR": "|=",
            "ASSIGN_MUL": "*=",
            "ASSIGN_DIV": "/=",
            "ASSIGN_MOD": "%=",
            "ASSIGN_XOR": "^=",
            "LESS_EQUAL": "<=",
            "GREATER_EQUAL": ">=",
            "EQUAL": "==",
            "NOT_EQUAL": "!=",
            "AND": "&&",
            "OR": "||",
            "EQUALS": "=",
            "MOD": "%",
            "BITWISE_OR": "|",
            "BITWISE_AND": "&",
            "BITWISE_XOR": "^",
            "ASSIGN_SHIFT_LEFT": "<<=",
            "ASSIGN_SHIFT_RIGHT": ">>=",
<<<<<<< HEAD
            "ASSIGN_AND": "&=",
            "LOGICAL_AND": "&&",
            "ASSIGN_XOR": "^=",
=======
            "BITWISE_SHIFT_RIGHT": ">>",
            "BITWISE_SHIFT_LEFT": "<<",
>>>>>>> cc1db9f8
        }
        return op_map.get(op, op)

    def map_semantic(self, semantic):
        if semantic is not None:
            return f"{self.semantic_map.get(semantic, semantic)}"
        else:
            return ""<|MERGE_RESOLUTION|>--- conflicted
+++ resolved
@@ -280,14 +280,11 @@
             "BITWISE_XOR": "^",
             "ASSIGN_SHIFT_LEFT": "<<=",
             "ASSIGN_SHIFT_RIGHT": ">>=",
-<<<<<<< HEAD
             "ASSIGN_AND": "&=",
             "LOGICAL_AND": "&&",
             "ASSIGN_XOR": "^=",
-=======
             "BITWISE_SHIFT_RIGHT": ">>",
             "BITWISE_SHIFT_LEFT": "<<",
->>>>>>> cc1db9f8
         }
         return op_map.get(op, op)
 
