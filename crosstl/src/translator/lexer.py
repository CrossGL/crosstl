--- conflicted
+++ resolved
@@ -48,11 +48,8 @@
     ("ASSIGN_AND", r"&="),
     ("ASSIGN_OR", r"\|="),
     ("ASSIGN_XOR", r"\^="),
-<<<<<<< HEAD
-=======
     ("LOGICAL_AND", r"&&"),
     ("LOGICAL_OR", r"\|\|"),
->>>>>>> 61737013
     ("XOR", r"\^"),
     ("NOT", r"!"),
     ("ASSIGN_MOD", r"%="),
