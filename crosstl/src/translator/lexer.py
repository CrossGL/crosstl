--- conflicted
+++ resolved
@@ -142,7 +142,6 @@
         self.op = op
         self.right = right
 
-
 class Parser:
     def __init__(self, lexer):
         self.lexer = lexer
@@ -169,24 +168,9 @@
         pass
 
 
-<<<<<<< HEAD
-=======
-input_code = "your shader code here"
-lexer = Lexer(input_code)
+
+class Lexer:
+
+    pass
 
 
-def __init__(self, input_code):
-    self.input_code = input_code
-
-
->>>>>>> c33a8800
-class Lexer:
-    def __init__(self, input_code):
-        self.input_code = input_code
-        self.tokens = []
-        # Initialize other attributes and methods
-
-    # Add other methods of the Lexer class here
-
-# Remove or comment out the incorrect instantiation at the module level
-# lexer = Lexer(input_code)  # This should be done in the appropriate context, not at the module level