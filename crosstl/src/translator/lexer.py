--- conflicted
+++ resolved
@@ -106,34 +106,6 @@
         self.tokens = []
         self.tokenize()
 
-<<<<<<< HEAD
-    def tokenize(self):
-        pos = 0
-        while pos < len(self.code):
-            match = None
-            for token_type, pattern in TOKENS:
-                regex = re.compile(pattern)
-                match = regex.match(self.code, pos)
-                if match:
-                    text = match.group(0)
-                    if token_type == "IDENTIFIER" and text in KEYWORDS:
-                        token_type = KEYWORDS[text]
-                    if token_type != "WHITESPACE":
-                        token = (token_type, text)
-                        self.tokens.append(token)
-                    pos = match.end(0)
-                    break
-            if not match:
-                unmatched_char = self.code[pos]
-                highlighted_code = (
-                    self.code[:pos] + "[" + self.code[pos] + "]" + self.code[pos + 1 :]
-                )
-                raise SyntaxError(
-                    f"Illegal character '{unmatched_char}' at position {pos}\n{highlighted_code}"
-                )
-
-        self.tokens.append(("EOF", None))
-=======
     def __init__(self, input_code):
         self.input_code = input_code
         self.tokens = []
@@ -192,7 +164,6 @@
             )
 
     self.tokens.append(("EOF", None))
->>>>>>> 7563f304
 
 
 class BinOp:
