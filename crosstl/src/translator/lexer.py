import re

TOKENS = [
    ("COMMENT_SINGLE", r"//.*"),
    ("COMMENT_MULTI", r"/\*[\s\S]*?\*/"),
    ("SHADER", r"\bshader\b"),
    ("INPUT", r"\binput\b"),
    ("OUTPUT", r"\boutput\b"),
    ("VOID", r"\bvoid\b"),
    ("MAIN", r"\bmain\b"),
    ("UNIFORM", r"\buniform\b"),
    ("VECTOR", r"\bvec[2-4]\b"),
    ("MATRIX", r"\bmat[2-4]\b"),
    ("BOOL", r"\bbool\b"),
    ("VERTEX", r"\bvertex\b"),
    ("FRAGMENT", r"\bfragment\b"),
    ("FLOAT_NUMBER", r"\d*\.\d+|\d+\.\d*"),
    ("FLOAT", r"\bfloat\b"),
    ("INT", r"\bint\b"),
    ("UINT", r"\buint\b"),
    ("DOUBLE", r"\bdouble\b"),
    ("SAMPLER2D", r"\bsampler2D\b"),
    ("IDENTIFIER", r"[a-zA-Z_][a-zA-Z_0-9]*"),
    ("NUMBER", r"\d+(\.\d+)?"),
    ("LBRACE", r"\{"),
    ("RBRACE", r"\}"),
    ("LPAREN", r"\("),
    ("RPAREN", r"\)"),
    ("SEMICOLON", r";"),
    ("COMMA", r","),
    ("ASSIGN_ADD", r"\+="),
    ("ASSIGN_SUB", r"-="),
    ("ASSIGN_MUL", r"\*="),
    ("ASSIGN_DIV", r"/="),
    ("WHITESPACE", r"\s+"),
    ("IF", r"\bif\b"),
    ("ELSE", r"\belse\b"),
    ("FOR", r"\bfor\b"),
    ("RETURN", r"\breturn\b"),
    ("LESS_EQUAL", r"<="),
    ("GREATER_EQUAL", r">="),
    ("GREATER_THAN", r">"),
    ("LESS_THAN", r"<"),
    ("INCREMENT", r"\+\+"),
    ("DECREMENT", r"--"),
    ("EQUAL", r"=="),
    ("NOT_EQUAL", r"!="),
    ("ASSIGN_AND", r"&="),
    ("ASSIGN_OR", r"\|="),
<<<<<<< HEAD
    ("ASSIGN_XOR",r"\^="),
    ("ASSIGN_MOD",r"%="),
    ("MOD",r"%"),
=======
    ("ASSIGN_XOR", r"\^="),
>>>>>>> 3a928727
    ("AND", r"&&"),
    ("OR", r"\|\|"),
    ("XOR", r"\^"),
    ("NOT", r"!"),
    ("ASSIGN_MOD", r"%="),
    ("MOD", r"%"),
    ("INCREMENT", r"\+\+"),
    ("DECREMENT", r"\-\-"),
    ("PLUS", r"\+"),
    ("MINUS", r"-"),
    ("MULTIPLY", r"\*"),
    ("DIVIDE", r"/"),
    ("DOT", r"\."),
    ("EQUALS", r"="),
    ("QUESTION", r"\?"),
    ("COLON", r":"),
]

KEYWORDS = {
    "shader": "SHADER",
    "input": "INPUT",
    "output": "OUTPUT",
    "void": "VOID",
    "main": "MAIN",
    "vertex": "VERTEX",
    "fragment": "FRAGMENT",
    "if": "IF",
    "else": "ELSE",
    "for": "FOR",
    "return": "RETURN",
}


class Lexer:
    """A simple lexer for the shader language

    This lexer tokenizes the input code into a list of tokens.

    Attributes:
        code (str): The input code to tokenize
        tokens (list): A list of tokens generated from the input code

    """

    def __init__(self, code):
        self.code = code
        self.tokens = []
        self.tokenize()

    def tokenize(self):
        pos = 0
        while pos < len(self.code):
            match = None
            for token_type, pattern in TOKENS:
                regex = re.compile(pattern)
                match = regex.match(self.code, pos)
                if match:
                    text = match.group(0)
                    if token_type == "IDENTIFIER" and text in KEYWORDS:
                        token_type = KEYWORDS[text]
                    if token_type != "WHITESPACE":  # Ignore whitespace tokens

                        token = (token_type, text)

                        self.tokens.append(token)
                    pos = match.end(0)
                    break
            if not match:
                unmatched_char = self.code[pos]
                highlighted_code = (
                    self.code[:pos] + "[" + self.code[pos] + "]" + self.code[pos + 1 :]
                )
                raise SyntaxError(
                    f"Illegal character '{unmatched_char}' at position {pos}\n{highlighted_code}"
                )

        self.tokens.append(("EOF", None))  # End of file token<|MERGE_RESOLUTION|>--- conflicted
+++ resolved
@@ -47,13 +47,12 @@
     ("NOT_EQUAL", r"!="),
     ("ASSIGN_AND", r"&="),
     ("ASSIGN_OR", r"\|="),
-<<<<<<< HEAD
     ("ASSIGN_XOR",r"\^="),
     ("ASSIGN_MOD",r"%="),
     ("MOD",r"%"),
-=======
+    ("ASSIGN_AND", r"&="),
+    ("ASSIGN_OR", r"\|="),
     ("ASSIGN_XOR", r"\^="),
->>>>>>> 3a928727
     ("AND", r"&&"),
     ("OR", r"\|\|"),
     ("XOR", r"\^"),
