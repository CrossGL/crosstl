import re

TOKENS = [
    ("COMMENT_SINGLE", r"//.*"),
    ("COMMENT_MULTI", r"/\*[\s\S]*?\*/"),
    ("SHADER", r"\bshader\b"),
    ("INPUT", r"\binput\b"),
    ("OUTPUT", r"\boutput\b"),
    ("VOID", r"\bvoid\b"),
    ("MAIN", r"\bmain\b"),
    ("UNIFORM", r"\buniform\b"),
    ("VECTOR", r"\bvec[2-4]\b"),
    ("MATRIX", r"\bmat[2-4]\b"),
    ("BOOL", r"\bbool\b"),
    ("VERTEX", r"\bvertex\b"),
    ("FRAGMENT", r"\bfragment\b"),
    ("FLOAT_NUMBER", r"\d*\.\d+|\d+\.\d*"),
    ("FLOAT", r"\bfloat\b"),
    ("INT", r"\bint\b"),
    ("UINT", r"\buint\b"),
    ("DOUBLE", r"\bdouble\b"),
    ("SAMPLER2D", r"\bsampler2D\b"),
    ("IDENTIFIER", r"[a-zA-Z_][a-zA-Z_0-9]*"),
    ("ASSIGN_SHIFT_RIGHT", r">>="),
    ("ASSIGN_SHIFT_LEFT", r"<<="),
    ("NUMBER", r"\d+(\.\d+)?"),
    ("LBRACE", r"\{"),
    ("RBRACE", r"\}"),
    ("LPAREN", r"\("),
    ("RPAREN", r"\)"),
    ("SEMICOLON", r";"),
    ("COMMA", r","),
    ("ASSIGN_ADD", r"\+="),
    ("ASSIGN_SUB", r"-="),
    ("ASSIGN_MUL", r"\*="),
    ("ASSIGN_DIV", r"/="),
    ("WHITESPACE", r"\s+"),
    ("IF", r"\bif\b"),
    ("ELSE", r"\belse\b"),
    ("FOR", r"\bfor\b"),
    ("RETURN", r"\breturn\b"),
    ("BITWISE_SHIFT_LEFT", r"<<"),
    ("BITWISE_SHIFT_RIGHT", r">>"),
    ("LESS_EQUAL", r"<="),
    ("GREATER_EQUAL", r">="),
    ("GREATER_THAN", r">"),
    ("LESS_THAN", r"<"),
    ("INCREMENT", r"\+\+"),
    ("DECREMENT", r"--"),
    ("EQUAL", r"=="),
    ("NOT_EQUAL", r"!="),
    ("ASSIGN_AND", r"&="),
    ("ASSIGN_OR", r"\|="),
    ("ASSIGN_XOR", r"\^="),
    ("LOGICAL_AND", r"&&"),
    ("LOGICAL_OR", r"\|\|"),
    ("XOR", r"\^"),
    ("NOT", r"!"),
    ("ASSIGN_MOD", r"%="),
    ("MOD", r"%"),
    ("INCREMENT", r"\+\+"),
    ("DECREMENT", r"\-\-"),
    ("PLUS", r"\+"),
    ("MINUS", r"-"),
    ("MULTIPLY", r"\*"),
    ("DIVIDE", r"/"),
    ("DOT", r"\."),
    ("EQUALS", r"="),
    ("QUESTION", r"\?"),
    ("COLON", r":"),
    ("CONST", r"\bconst\b"),
<<<<<<< HEAD
=======
    ("BITWISE_AND", r"&"),
    ("BITWISE_OR", r"\|"),
    ("BITWISE_XOR", r"\^"),
    ("BITWISE_NOT", r"~"),
>>>>>>> 012df7a7
]

KEYWORDS = {
    "shader": "SHADER",
    "input": "INPUT",
    "output": "OUTPUT",
    "void": "VOID",
    "main": "MAIN",
    "vertex": "VERTEX",
    "fragment": "FRAGMENT",
    "if": "IF",
    "else": "ELSE",
    "for": "FOR",
    "return": "RETURN",
    "const": "CONST",
}


class Lexer:
    """A simple lexer for the shader language

    This lexer tokenizes the input code into a list of tokens.

    Attributes:
        code (str): The input code to tokenize
        tokens (list): A list of tokens generated from the input code

    """

    def __init__(self, code):
        self.code = code
        self.tokens = []
        self.tokenize()

    def tokenize(self):
        pos = 0
        while pos < len(self.code):
            match = None
            for token_type, pattern in TOKENS:
                regex = re.compile(pattern)
                match = regex.match(self.code, pos)
                if match:
                    text = match.group(0)
                    if token_type == "IDENTIFIER" and text in KEYWORDS:
                        token_type = KEYWORDS[text]
                    if token_type != "WHITESPACE":  # Ignore whitespace tokens

                        token = (token_type, text)

                        self.tokens.append(token)
                    pos = match.end(0)
                    break
            if not match:
                unmatched_char = self.code[pos]
                highlighted_code = (
                    self.code[:pos] + "[" + self.code[pos] + "]" + self.code[pos + 1 :]
                )
                raise SyntaxError(
                    f"Illegal character '{unmatched_char}' at position {pos}\n{highlighted_code}"
                )

        self.tokens.append(("EOF", None))  # End of file token<|MERGE_RESOLUTION|>--- conflicted
+++ resolved
@@ -69,13 +69,10 @@
     ("QUESTION", r"\?"),
     ("COLON", r":"),
     ("CONST", r"\bconst\b"),
-<<<<<<< HEAD
-=======
     ("BITWISE_AND", r"&"),
     ("BITWISE_OR", r"\|"),
     ("BITWISE_XOR", r"\^"),
     ("BITWISE_NOT", r"~"),
->>>>>>> 012df7a7
 ]
 
 KEYWORDS = {
