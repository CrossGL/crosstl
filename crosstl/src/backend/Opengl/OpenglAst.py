--- conflicted
+++ resolved
@@ -1,233 +1,221 @@
-class ASTNode:
-    pass
-
-
-class UniformNode(ASTNode):
-    def __init__(self, vtype, name):
-        self.vtype = vtype
-        self.name = name
-
-    def __repr__(self):
-        return f"UniformNode(vtype={self.vtype}, name={self.name})"
-
-    def __str__(self):
-        return f"uniform {self.vtype} {self.name};"
-
-
-class ConstantNode(ASTNode):
-    def __init__(self, value):
-        self.value = value
-
-    def __repr__(self):
-        return f"ConstantNode(value={self.value})"
-
-    def __str__(self):
-        return str(self.value)
-
-
-class VersionDirectiveNode(ASTNode):
-    def __init__(self, number, profile):
-        self.version_number = number
-        self.profile = profile
-
-    def __repr__(self):
-        return f"VersionDirectiveNode(version_number={self.version_number}, profile={self.profile})"
-
-    def __str__(self):
-        return f"#version {self.version_number} {self.profile}"
-
-
-class LayoutNode:
-    def __init__(self, location_number, dtype, name):
-        self.location_number = location_number
-        self.dtype = dtype
-        self.name = name
-
-    def __repr__(self):
-        return f"LayoutNode(location={self.location_number}, dtype={self.dtype})"
-
-    def __str__(self):
-        return f"Layout(location={self.location_number}, type={self.dtype})"
-
-
-class TernaryOpNode:
-    def __init__(self, condition, true_expr, false_expr):
-        self.condition = condition
-        self.true_expr = true_expr
-        self.false_expr = false_expr
-
-    def __repr__(self):
-        return f"TernaryOpNode(condition={self.condition}, true_expr={self.true_expr}, false_expr={self.false_expr})"
-
-
-class LayoutNode:
-    def __init__(self, section, location_number, dtype, name, io_type):
-        self.section = section
-        self.location_number = location_number
-        self.dtype = dtype
-        self.name = name
-        self.io_type = io_type
-
-    def __repr__(self):
-        return f"LayoutNode(section={self.section}, location_number={self.location_number}, dtype={self.dtype}, name={self.name}, io_type={self.io_type})"
-
-
-class ShaderNode:
-    def __init__(
-        self,
-        version,
-        global_inputs,
-        global_outputs,
-        uniforms,
-        vertex_section,
-        fragment_section,
-        functions,
-    ):
-        self.version = version
-        self.global_inputs = global_inputs
-        self.global_outputs = global_outputs
-        self.uniforms = uniforms
-        self.vertex_section = vertex_section
-        self.fragment_section = fragment_section
-        self.functions = functions
-
-    def __repr__(self):
-        return f"ShaderNode({self.version!r}) {self.global_inputs!r} {self.global_outputs!r} {self.functions!r} {self.vertex_section!r} {self.fragment_section!r}"
-
-
-class VERTEXShaderNode:
-    def __init__(self, inputs, outputs, uniform, functions, layout_qualifiers=[]):
-        self.inputs = inputs
-        self.outputs = outputs
-        self.uniform = uniform
-        self.functions = functions
-        self.layout_qualifiers = layout_qualifiers
-
-    def __repr__(self):
-        return f"VERTEXShaderNode({self.inputs!r}) {self.outputs!r} {self.uniform!r}{self.functions!r}{self.layout_qualifiers!r}"
-
-
-class FRAGMENTShaderNode:
-    def __init__(self, inputs, outputs, uniform, functions, layout_qualifiers=[]):
-        self.inputs = inputs
-        self.outputs = outputs
-        self.uniform = uniform
-        self.functions = functions
-        self.layout_qualifiers = layout_qualifiers
-
-    def __repr__(self):
-        return f"FRAGMENTShaderNode({self.inputs!r}) {self.outputs!r}{self.uniform!r} {self.functions!r}{self.layout_qualifiers!r}"
-
-
-class FunctionNode(ASTNode):
-    def __init__(self, return_type, name, params, body):
-        self.return_type = return_type
-        self.name = name
-        self.params = params
-        self.body = body
-
-    def __repr__(self):
-        return f"FunctionNode(return_type={self.return_type}, name={self.name}, params={self.params}, body={self.body})"
-
-
-class VariableNode(ASTNode):
-    def __init__(self, vtype, name):
-        self.vtype = vtype
-        self.name = name
-
-    def __repr__(self):
-        return f"VariableNode(vtype={self.vtype}, name={self.name})"
-
-
-class AssignmentNode(ASTNode):
-    def __init__(self, name, value):
-        self.name = name
-        self.value = value
-
-    def __repr__(self):
-        return f"AssignmentNode(name={self.name}, value={self.value})"
-
-
-class IfNode(ASTNode):
-<<<<<<< HEAD
-    def __init__(self, condition, if_body, else_if_chain=None, else_body=None) :
-        self.condition = condition        
-        self.if_body = if_body             
-        self.else_if_chain = else_if_chain or [] 
-        self.else_body = else_body
-
-    def __repr__(self): 
-        return (f"IfNode(condition={self.condition}, if_body={self.if_body}, "
-                f"else_if_chain={self.else_if_chain}, else_body={self.else_body})")
-=======
-    def __init__(self, condition, if_body, else_if_chain=None, else_body=None):
-        self.condition = condition
-        self.if_body = if_body
-        self.else_if_chain = else_if_chain or []
-        self.else_body = else_body
-
-    def __repr__(self):
-        return (
-            f"IfNode(condition={self.condition}, if_body={self.if_body}, "
-            f"else_if_chain={self.else_if_chain}, else_body={self.else_body})"
-        )
->>>>>>> 868e6c2f
-
-
-class ForNode(ASTNode):
-    def __init__(self, init, condition, update, body):
-        self.init = init
-        self.condition = condition
-        self.update = update
-        self.body = body
-
-    def __repr__(self):
-        return f"ForNode(init={self.init}, condition={self.condition}, update={self.update}, body={self.body})"
-
-
-class ReturnNode(ASTNode):
-    def __init__(self, value):
-        self.value = value
-
-    def __repr__(self):
-        return f"ReturnNode(value={self.value})"
-
-
-class FunctionCallNode(ASTNode):
-    def __init__(self, name, args):
-        self.name = name
-        self.args = args
-
-    def __repr__(self):
-        return f"FunctionCallNode(name={self.name}, args={self.args})"
-
-
-class BinaryOpNode(ASTNode):
-    def __init__(self, left, op, right):
-        self.left = left
-        self.op = op
-        self.right = right
-
-    def __repr__(self):
-        return f"BinaryOpNode(left={self.left}, operator={self.op}, right={self.right})"
-
-
-class MemberAccessNode(ASTNode):
-    def __init__(self, object, member):
-        self.object = object
-        self.member = member
-
-    def __repr__(self):
-        return f"MemberAccessNode(object={self.object}, member={self.member})"
-
-
-class UnaryOpNode(ASTNode):
-    def __init__(self, op, operand):
-        self.op = op
-        self.operand = operand
-
-    def __repr__(self):
-        return f"UnaryOpNode(operator={self.op}, operand={self.operand})"
-
-    def __str__(self):
-        return f"({self.op}{self.operand})"
+class ASTNode:
+    pass
+
+
+class UniformNode(ASTNode):
+    def __init__(self, vtype, name):
+        self.vtype = vtype
+        self.name = name
+
+    def __repr__(self):
+        return f"UniformNode(vtype={self.vtype}, name={self.name})"
+
+    def __str__(self):
+        return f"uniform {self.vtype} {self.name};"
+
+
+class ConstantNode(ASTNode):
+    def __init__(self, value):
+        self.value = value
+
+    def __repr__(self):
+        return f"ConstantNode(value={self.value})"
+
+    def __str__(self):
+        return str(self.value)
+
+
+class VersionDirectiveNode(ASTNode):
+    def __init__(self, number, profile):
+        self.version_number = number
+        self.profile = profile
+
+    def __repr__(self):
+        return f"VersionDirectiveNode(version_number={self.version_number}, profile={self.profile})"
+
+    def __str__(self):
+        return f"#version {self.version_number} {self.profile}"
+
+
+class LayoutNode:
+    def __init__(self, location_number, dtype, name):
+        self.location_number = location_number
+        self.dtype = dtype
+        self.name = name
+
+    def __repr__(self):
+        return f"LayoutNode(location={self.location_number}, dtype={self.dtype})"
+
+    def __str__(self):
+        return f"Layout(location={self.location_number}, type={self.dtype})"
+
+
+class TernaryOpNode:
+    def __init__(self, condition, true_expr, false_expr):
+        self.condition = condition
+        self.true_expr = true_expr
+        self.false_expr = false_expr
+
+    def __repr__(self):
+        return f"TernaryOpNode(condition={self.condition}, true_expr={self.true_expr}, false_expr={self.false_expr})"
+
+
+class LayoutNode:
+    def __init__(self, section, location_number, dtype, name, io_type):
+        self.section = section
+        self.location_number = location_number
+        self.dtype = dtype
+        self.name = name
+        self.io_type = io_type
+
+    def __repr__(self):
+        return f"LayoutNode(section={self.section}, location_number={self.location_number}, dtype={self.dtype}, name={self.name}, io_type={self.io_type})"
+
+
+class ShaderNode:
+    def __init__(
+        self,
+        version,
+        global_inputs,
+        global_outputs,
+        uniforms,
+        vertex_section,
+        fragment_section,
+        functions,
+    ):
+        self.version = version
+        self.global_inputs = global_inputs
+        self.global_outputs = global_outputs
+        self.uniforms = uniforms
+        self.vertex_section = vertex_section
+        self.fragment_section = fragment_section
+        self.functions = functions
+
+    def __repr__(self):
+        return f"ShaderNode({self.version!r}) {self.global_inputs!r} {self.global_outputs!r} {self.functions!r} {self.vertex_section!r} {self.fragment_section!r}"
+
+
+class VERTEXShaderNode:
+    def __init__(self, inputs, outputs, uniform, functions, layout_qualifiers=[]):
+        self.inputs = inputs
+        self.outputs = outputs
+        self.uniform = uniform
+        self.functions = functions
+        self.layout_qualifiers = layout_qualifiers
+
+    def __repr__(self):
+        return f"VERTEXShaderNode({self.inputs!r}) {self.outputs!r} {self.uniform!r}{self.functions!r}{self.layout_qualifiers!r}"
+
+
+class FRAGMENTShaderNode:
+    def __init__(self, inputs, outputs, uniform, functions, layout_qualifiers=[]):
+        self.inputs = inputs
+        self.outputs = outputs
+        self.uniform = uniform
+        self.functions = functions
+        self.layout_qualifiers = layout_qualifiers
+
+    def __repr__(self):
+        return f"FRAGMENTShaderNode({self.inputs!r}) {self.outputs!r}{self.uniform!r} {self.functions!r}{self.layout_qualifiers!r}"
+
+
+class FunctionNode(ASTNode):
+    def __init__(self, return_type, name, params, body):
+        self.return_type = return_type
+        self.name = name
+        self.params = params
+        self.body = body
+
+    def __repr__(self):
+        return f"FunctionNode(return_type={self.return_type}, name={self.name}, params={self.params}, body={self.body})"
+
+
+class VariableNode(ASTNode):
+    def __init__(self, vtype, name):
+        self.vtype = vtype
+        self.name = name
+
+    def __repr__(self):
+        return f"VariableNode(vtype={self.vtype}, name={self.name})"
+
+
+class AssignmentNode(ASTNode):
+    def __init__(self, name, value):
+        self.name = name
+        self.value = value
+
+    def __repr__(self):
+        return f"AssignmentNode(name={self.name}, value={self.value})"
+
+
+class IfNode(ASTNode):
+    def __init__(self, condition, if_body, else_if_chain=None, else_body=None):
+        self.condition = condition
+        self.if_body = if_body
+        self.else_if_chain = else_if_chain or []
+        self.else_body = else_body
+
+    def __repr__(self):
+        return (
+            f"IfNode(condition={self.condition}, if_body={self.if_body}, "
+            f"else_if_chain={self.else_if_chain}, else_body={self.else_body})"
+        )
+
+
+class ForNode(ASTNode):
+    def __init__(self, init, condition, update, body):
+        self.init = init
+        self.condition = condition
+        self.update = update
+        self.body = body
+
+    def __repr__(self):
+        return f"ForNode(init={self.init}, condition={self.condition}, update={self.update}, body={self.body})"
+
+
+class ReturnNode(ASTNode):
+    def __init__(self, value):
+        self.value = value
+
+    def __repr__(self):
+        return f"ReturnNode(value={self.value})"
+
+
+class FunctionCallNode(ASTNode):
+    def __init__(self, name, args):
+        self.name = name
+        self.args = args
+
+    def __repr__(self):
+        return f"FunctionCallNode(name={self.name}, args={self.args})"
+
+
+class BinaryOpNode(ASTNode):
+    def __init__(self, left, op, right):
+        self.left = left
+        self.op = op
+        self.right = right
+
+    def __repr__(self):
+        return f"BinaryOpNode(left={self.left}, operator={self.op}, right={self.right})"
+
+
+class MemberAccessNode(ASTNode):
+    def __init__(self, object, member):
+        self.object = object
+        self.member = member
+
+    def __repr__(self):
+        return f"MemberAccessNode(object={self.object}, member={self.member})"
+
+
+class UnaryOpNode(ASTNode):
+    def __init__(self, op, operand):
+        self.op = op
+        self.operand = operand
+
+    def __repr__(self):
+        return f"UnaryOpNode(operator={self.op}, operand={self.operand})"
+
+    def __str__(self):
+        return f"({self.op}{self.operand})"