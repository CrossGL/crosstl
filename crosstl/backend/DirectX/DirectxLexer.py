import re

TOKENS = [
    ("COMMENT_SINGLE", r"//.*"),
    ("COMMENT_MULTI", r"/\*[\s\S]*?\*/"),
<<<<<<< HEAD
    ("PRAGMA", r"#\s*\bpragma\b"),
=======
    ("INCLUDE", r"\#include\b"),
>>>>>>> 6fce0a1f
    ("STRUCT", r"\bstruct\b"),
    ("CBUFFER", r"\bcbuffer\b"),
    ("TEXTURE2D", r"\bTexture2D\b"),
    ("SAMPLER_STATE", r"\bSamplerState\b"),
    ("FVECTOR", r"\bfloat[2-4]\b"),
    ("FLOAT", r"\bfloat\b"),
    ("INT", r"\bint\b"),
    ("UINT", r"\buint\b"),
    ("BOOL", r"\bbool\b"),
    ("MATRIX", r"\bfloat[2-4]x[2-4]\b"),
    ("VOID", r"\bvoid\b"),
    ("RETURN", r"\breturn\b"),
    ("IF", r"\bif\b"),
    ("ELSE_IF", r"\belse\sif\b"),
    ("ELSE", r"\belse\b"),
    ("FOR", r"\bfor\b"),
    ("WHILE", r"\b\while\b"),
    ("DO", r"\b\do\b"),
    ("REGISTER", r"\bregister\b"),
    ("IDENTIFIER", r"[a-zA-Z_][a-zA-Z0-9_]*"),
    ("NUMBER", r"\d+(\.\d+)?"),
    ("LBRACE", r"\{"),
    ("RBRACE", r"\}"),
    ("LPAREN", r"\("),
    ("RPAREN", r"\)"),
    ("LBRACKET", r"\["),
    ("RBRACKET", r"\]"),
    ("SEMICOLON", r";"),
    ("COMMA", r","),
    ("COLON", r":"),
    ("QUESTION", r"\?"),
    ("SHIFT_LEFT", r"<<"),
    ("SHIFT_RIGHT", r">>"),
    ("LESS_EQUAL", r"<="),
    ("GREATER_EQUAL", r">="),
    ("LESS_THAN", r"<"),
    ("GREATER_THAN", r">"),
    ("EQUAL", r"=="),
    ("NOT_EQUAL", r"!="),
    ("PLUS_EQUALS", r"\+="),
    ("MINUS_EQUALS", r"-="),
    ("MULTIPLY_EQUALS", r"\*="),
    ("DIVIDE_EQUALS", r"/="),
    ("ASSIGN_XOR", r"\^="),
    ("ASSIGN_OR", r"\|="),
    ("ASSIGN_AND", r"\&="),
    ("BITWISE_XOR", r"\^"),
    ("LOGICAL_AND", r"&&"),
    ("LOGICAL_OR", r"\|\|"),
    ("BITWISE_OR", r"\|"),
    ("DOT", r"\."),
    ("MULTIPLY", r"\*"),
    ("DIVIDE", r"/"),
    ("PLUS", r"\+"),
    ("MINUS", r"-"),
    ("EQUALS", r"="),
    ("WHITESPACE", r"\s+"),
    ("STRING", r"\"[^\"]*\""),  # Added for string literals
]

KEYWORDS = {
    "struct": "STRUCT",
    "cbuffer": "CBUFFER",
    "Texture2D": "TEXTURE2D",
    "SamplerState": "SAMPLER_STATE",
    "float": "FLOAT",
    "float2": "FVECTOR",
    "float3": "FVECTOR",
    "float4": "FVECTOR",
    "int": "INT",
    "uint": "UINT",
    "bool": "BOOL",
    "void": "VOID",
    "return": "RETURN",
    "if": "IF",
    "else": "ELSE",
    "for": "FOR",
    "while": "WHILE",
    "do": "DO",
    "register": "REGISTER",
}


class HLSLLexer:
    def __init__(self, code):
        self.code = code
        self.tokens = []
        self.tokenize()

    def tokenize(self):
        pos = 0
        while pos < len(self.code):
            match = None

            for token_type, pattern in TOKENS:
                regex = re.compile(pattern)

                match = regex.match(self.code, pos)
                if match:
                    text = match.group(0)
                    if token_type == "IDENTIFIER" and text in KEYWORDS:
                        token_type = KEYWORDS[text]
                    if token_type not in [
                        "WHITESPACE",
                        "COMMENT_SINGLE",
                        "COMMENT_MULTI",
                    ]:
                        token = (token_type, text)
                        self.tokens.append(token)
                    pos = match.end(0)
                    break
            if not match:
                raise SyntaxError(
                    f"Illegal character '{self.code[pos]}' at position {pos}"
                )

        self.tokens.append(("EOF", ""))<|MERGE_RESOLUTION|>--- conflicted
+++ resolved
@@ -3,11 +3,8 @@
 TOKENS = [
     ("COMMENT_SINGLE", r"//.*"),
     ("COMMENT_MULTI", r"/\*[\s\S]*?\*/"),
-<<<<<<< HEAD
     ("PRAGMA", r"#\s*\bpragma\b"),
-=======
     ("INCLUDE", r"\#include\b"),
->>>>>>> 6fce0a1f
     ("STRUCT", r"\bstruct\b"),
     ("CBUFFER", r"\bcbuffer\b"),
     ("TEXTURE2D", r"\bTexture2D\b"),
