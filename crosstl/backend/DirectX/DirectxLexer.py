import re
from typing import Iterator, Tuple, List
<<<<<<< HEAD
from .DirectxPreprocessor import DirectxPreprocessor
=======
>>>>>>> 36bed587

# using sets for faster lookup
SKIP_TOKENS = {"WHITESPACE", "COMMENT_SINGLE", "COMMENT_MULTI"}

# use tuple for immutable token types that won't change
TOKENS = tuple(
    [
        ("COMMENT_SINGLE", r"//.*"),
        ("COMMENT_MULTI", r"/\*[\s\S]*?\*/"),
        ("INCLUDE", r"\#include\b"),
        ("STRUCT", r"\bstruct\b"),
        ("CBUFFER", r"\bcbuffer\b"),
        ("TEXTURE2D", r"\bTexture2D\b"),
        ("SAMPLER_STATE", r"\bSamplerState\b"),
        ("FVECTOR", r"\bfloat[2-4]\b"),
        ("FLOAT", r"\bfloat\b"),
        ("DOUBLE", r"\bdouble\b"),
        ("INT", r"\bint\b"),
        ("UINT", r"\buint\b"),
        ("BOOL", r"\bbool\b"),
        ("MATRIX", r"\bfloat[2-4]x[2-4]\b"),
        ("VOID", r"\bvoid\b"),
        ("RETURN", r"\breturn\b"),
        ("IF", r"\bif\b"),
        ("ELSE_IF", r"\belse\sif\b"),
        ("ELSE", r"\belse\b"),
        ("FOR", r"\bfor\b"),
        ("WHILE", r"\bwhile\b"),
        ("DO", r"\bdo\b"),
        ("REGISTER", r"\bregister\b"),
        ("IDENTIFIER", r"[a-zA-Z_][a-zA-Z0-9_]*"),
        ("NUMBER", r"\d+(\.\d+)?"),
        ("LBRACE", r"\{"),
        ("RBRACE", r"\}"),
        ("LPAREN", r"\("),
        ("RPAREN", r"\)"),
        ("LBRACKET", r"\["),
        ("RBRACKET", r"\]"),
        ("SEMICOLON", r";"),
        ("COMMA", r","),
        ("COLON", r":"),
        ("QUESTION", r"\?"),
        ("SHIFT_LEFT", r"<<"),
        ("SHIFT_RIGHT", r">>"),
        ("LESS_EQUAL", r"<="),
        ("GREATER_EQUAL", r">="),
        ("LESS_THAN", r"<"),
        ("GREATER_THAN", r">"),
        ("EQUAL", r"=="),
        ("NOT_EQUAL", r"!="),
        ("PLUS_EQUALS", r"\+="),
        ("MINUS_EQUALS", r"-="),
        ("MULTIPLY_EQUALS", r"\*="),
        ("DIVIDE_EQUALS", r"/="),
        ("ASSIGN_XOR", r"\^="),
        ("ASSIGN_OR", r"\|="),
        ("ASSIGN_AND", r"\&="),
        ("BITWISE_XOR", r"\^"),
        ("LOGICAL_AND", r"&&"),
        ("LOGICAL_OR", r"\|\|"),
        ("BITWISE_OR", r"\|"),
        ("DOT", r"\."),
        ("MULTIPLY", r"\*"),
        ("DIVIDE", r"/"),
        ("PLUS", r"\+"),
        ("MINUS", r"-"),
        ("EQUALS", r"="),
        ("WHITESPACE", r"\s+"),
        ("STRING", r"\"[^\"]*\""),
        ("SWITCH", r"\bswitch\b"),
        ("CASE", r"\bcase\b"),
        ("DEFAULT", r"\bdefault\b"),
        ("BREAK", r"\bbreak\b"),
        ("MOD", r"%"),
        ("HALF", r"\bhalf\b"),
        ("BITWISE_AND", r"&"),
        ("PRAGMA", r"#\s*\bpragma\b"),
    ]
)

KEYWORDS = {
    "struct": "STRUCT",
    "cbuffer": "CBUFFER",
    "Texture2D": "TEXTURE2D",
    "SamplerState": "SAMPLER_STATE",
    "float": "FLOAT",
    "float2": "FVECTOR",
    "float3": "FVECTOR",
    "float4": "FVECTOR",
    "double": "DOUBLE",
    "half": "HALF",
    "int": "INT",
    "uint": "UINT",
    "bool": "BOOL",
    "void": "VOID",
    "return": "RETURN",
    "if": "IF",
    "else": "ELSE",
    "for": "FOR",
    "while": "WHILE",
    "do": "DO",
    "register": "REGISTER",
    "switch": "SWITCH",
    "case": "CASE",
    "default": "DEFAULT",
    "break": "BREAK",
}


class HLSLLexer:
    def __init__(self, code: str):
        # Integrating the preprocessor
        preprocessor = DirectxPreprocessor()
        self.code = preprocessor.preprocess(code)

        self._token_patterns = [(name, re.compile(pattern)) for name, pattern in TOKENS]
        self._length = len(self.code)

    def tokenize(self) -> List[Tuple[str, str]]:
        # tokenize the input code and return list of tokens
        return list(self.token_generator())

    def token_generator(self) -> Iterator[Tuple[str, str]]:
        # function that yields tokens one at a time
        pos = 0
        while pos < self._length:
            token = self._next_token(pos)
            if token is None:
                raise SyntaxError(
                    f"Illegal character '{self.code[pos]}' at position {pos}"
                )
            new_pos, token_type, text = token

            if token_type == "IDENTIFIER" and text in KEYWORDS:
                token_type = KEYWORDS[text]

            if token_type not in SKIP_TOKENS:
                yield (token_type, text)

            pos = new_pos

        yield ("EOF", "")

    def _next_token(self, pos: int) -> Tuple[int, str, str]:
        # find the next token starting at the given position
        for token_type, pattern in self._token_patterns:
            match = pattern.match(self.code, pos)
            if match:
                return match.end(0), token_type, match.group(0)
        return None

    @classmethod
    def from_file(cls, filepath: str, chunk_size: int = 8192) -> "HLSLLexer":
        # create a lexer instance from a file, reading in chunks
        with open(filepath, "r") as f:
            return cls(f.read())<|MERGE_RESOLUTION|>--- conflicted
+++ resolved
@@ -1,9 +1,6 @@
 import re
 from typing import Iterator, Tuple, List
-<<<<<<< HEAD
 from .DirectxPreprocessor import DirectxPreprocessor
-=======
->>>>>>> 36bed587
 
 # using sets for faster lookup
 SKIP_TOKENS = {"WHITESPACE", "COMMENT_SINGLE", "COMMENT_MULTI"}
