--- conflicted
+++ resolved
@@ -75,11 +75,8 @@
         ("DEFAULT", r"\bdefault\b"),
         ("BREAK", r"\bbreak\b"),
         ("MOD", r"%"),
-<<<<<<< HEAD
         ("HALF", r"\bhalf\b"),
-=======
         ("BITWISE_AND", r"&"),
->>>>>>> a80766db
     ]
 )
 
