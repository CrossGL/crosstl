--- conflicted
+++ resolved
@@ -70,13 +70,10 @@
                 for member in node.members:
                     code += f"        {self.map_type(member.vtype)} {member.name} {self.map_semantic(member.semantic)};\n"
                 code += "    }\n"
-<<<<<<< HEAD
             elif isinstance(node, PragmaNode):
                 code += f"    #pragma {node.directive} {node.value};\n"
-=======
             elif isinstance(node, IncludeNode):
                 code += f"    #include {node.path}\n"
->>>>>>> 6fce0a1f
         # Generate global variables
         for node in ast.global_variables:
             code += f"    {self.map_type(node.vtype)} {node.name};\n"
