class ASTNode:
    pass


class TernaryOpNode:
    def __init__(self, condition, true_expr, false_expr):
        self.condition = condition
        self.true_expr = true_expr
        self.false_expr = false_expr

    def __repr__(self):
        return f"TernaryOpNode(condition={self.condition}, true_expr={self.true_expr}, false_expr={self.false_expr})"


class ShaderNode:
    def __init__(self, structs, functions, global_variables, cbuffers):
        self.structs = structs
        self.functions = functions
        self.global_variables = global_variables
        self.cbuffers = cbuffers

    def __repr__(self):
        return f"ShaderNode(structs={self.structs}, functions={self.functions}, global_variables={self.global_variables}, cbuffers={self.cbuffers})"


class StructNode:
    def __init__(self, name, members):
        self.name = name
        self.members = members

    def __repr__(self):
        return f"StructNode(name={self.name}, members={self.members})"


class FunctionNode(ASTNode):
    def __init__(self, return_type, name, params, body, qualifier=None, semantic=None):
        self.return_type = return_type
        self.name = name
        self.params = params
        self.body = body
        self.qualifier = qualifier
        self.semantic = semantic

    def __repr__(self):
        return f"FunctionNode(return_type={self.return_type}, name={self.name}, params={self.params}, body={self.body}, qualifier={self.qualifier}, semantic={self.semantic})"


class VariableNode(ASTNode):
    def __init__(self, vtype, name, semantic=None):
        self.vtype = vtype
        self.name = name
        self.semantic = semantic

    def __repr__(self):
        return f"VariableNode(vtype='{self.vtype}', name='{self.name}', semantic={self.semantic})"


class AssignmentNode(ASTNode):
    def __init__(self, left, right, operator="="):
        self.left = left
        self.right = right
        self.operator = operator

    def __repr__(self):
        return f"AssignmentNode(left={self.left}, operator='{self.operator}', right={self.right})"


class IfNode(ASTNode):
    def __init__(self, condition, if_body, else_body=None):
        self.condition = condition
        self.if_body = if_body
        self.else_body = else_body

    def __repr__(self):
        return f"IfNode(condition={self.condition}, if_body={self.if_body}, else_body={self.else_body})"


class ForNode(ASTNode):
    def __init__(self, init, condition, update, body):
        self.init = init
        self.condition = condition
        self.update = update
        self.body = body

    def __repr__(self):
        return f"ForNode(init={self.init}, condition={self.condition}, update={self.update}, body={self.body})"


class WhileNode(ASTNode):
    def __init__(self, condition, body):
        self.condition = condition
        self.body = body

    def __repr__(self):
        return f"WhileNode(condition={self.condition}, body={self.body})"


class DoWhileNode(ASTNode):
    def __init__(self, condition, body):
        self.condition = condition
        self.body = body

    def __repr__(self):
        return f"DoWhileNode(condition={self.condition}, body={self.body})"


class ReturnNode(ASTNode):
    def __init__(self, value):
        self.value = value

    def __repr__(self):
        return f"ReturnNode(value={self.value})"


class FunctionCallNode(ASTNode):
    def __init__(self, name, args):
        self.name = name
        self.args = args

    def __repr__(self):
        return f"FunctionCallNode(name={self.name}, args={self.args})"


class BinaryOpNode(ASTNode):
    def __init__(self, left, op, right):
        self.left = left
        self.op = op
        self.right = right

    def __repr__(self):
        return f"BinaryOpNode(left={self.left}, op={self.op}, right={self.right})"


class MemberAccessNode(ASTNode):
    def __init__(self, object, member):
        self.object = object
        self.member = member

    def __repr__(self):
        return f"MemberAccessNode(object={self.object}, member={self.member})"


class VectorConstructorNode:
    def __init__(self, type_name, args):
        self.type_name = type_name
        self.args = args

    def __repr__(self):
        return f"VectorConstructorNode(type_name={self.type_name}, args={self.args})"


class UnaryOpNode(ASTNode):
    def __init__(self, op, operand):
        self.op = op
        self.operand = operand

    def __repr__(self):
        return f"UnaryOpNode(operator={self.op}, operand={self.operand})"

    def __str__(self):
        return f"({self.op}{self.operand})"


<<<<<<< HEAD
class SwitchNode(ASTNode):
    def __init__(self, condition, cases, default_body=None):
        self.condition = condition
        self.cases = cases
        self.default_body = default_body

    def __repr__(self):
        return f"SwitchNode(condition={self.condition}, cases={self.cases}, default_body={self.default_body})"


class CaseNode(ASTNode):
    def __init__(self, value, body):
        self.value = value
        self.body = body

    def __repr__(self):
        return f"CaseNode(value={self.value}, body={self.body})"
=======
class IncludeNode(ASTNode):
    def __init__(self, path):
        self.path = path

    def __repr__(self):
        return f"IncludeNode(path={self.path})"

    def __str__(self):
        return f"#include {self.path}"
>>>>>>> 6fce0a1f
<|MERGE_RESOLUTION|>--- conflicted
+++ resolved
@@ -161,7 +161,17 @@
         return f"({self.op}{self.operand})"
 
 
-<<<<<<< HEAD
+class IncludeNode(ASTNode):
+    def __init__(self, path):
+        self.path = path
+
+    def __repr__(self):
+        return f"IncludeNode(path={self.path})"
+
+    def __str__(self):
+        return f"#include {self.path}"
+      
+      
 class SwitchNode(ASTNode):
     def __init__(self, condition, cases, default_body=None):
         self.condition = condition
@@ -178,15 +188,4 @@
         self.body = body
 
     def __repr__(self):
-        return f"CaseNode(value={self.value}, body={self.body})"
-=======
-class IncludeNode(ASTNode):
-    def __init__(self, path):
-        self.path = path
-
-    def __repr__(self):
-        return f"IncludeNode(path={self.path})"
-
-    def __str__(self):
-        return f"#include {self.path}"
->>>>>>> 6fce0a1f
+        return f"CaseNode(value={self.value}, body={self.body})"