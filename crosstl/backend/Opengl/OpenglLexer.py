--- conflicted
+++ resolved
@@ -1,140 +1,3 @@
-<<<<<<< HEAD
-import re
-
-TOKENS = [
-    ("COMMENT_SINGLE", r"//.*"),
-    ("COMMENT_MULTI", r"/\*[\s\S]*?\*/"),
-    ("VERSION", r"#version"),
-    ("PREPROCESSOR", r"#\w+"),
-    ("CONSTANT", r"\bconst\b"),
-    ("STRUCT", r"\bstruct\b"),
-    ("UNIFORM", r"\buniform\b"),
-    ("SAMPLER2D", r"\bsampler2D\b"),
-    ("SAMPLERCUBE", r"\bsamplerCube\b"),
-    ("BUFFER", r"\bbuffer\b"),
-    ("VECTOR", r"\b(vec|ivec|uvec|bvec)[234]\b"),
-    ("MATRIX", r"\bmat[234](x[234])?\b"),
-    ("FLOAT", r"\bfloat\b"),
-    ("INT", r"\bint\b"),
-    ("DOUBLE", r"\bdouble\b"),
-    ("UINT", r"\buint\b"),
-    ("BOOL", r"\bbool\b"),
-    ("VOID", r"\bvoid\b"),
-    ("RETURN", r"\breturn\b"),
-    ("IF", r"\bif\b"),
-    ("ELSE", r"\belse\b"),
-    ("FOR", r"\bfor\b"),
-    ("WHILE", r"\bwhile\b"),
-    ("DO", r"\bdo\b"),
-    ("IN", r"\bin\b"),
-    ("OUT", r"\bout\b"),
-    ("INOUT", r"\binout\b"),
-    ("LAYOUT", r"\blayout\b"),
-    ("ATTRIBUTE", r"\battribute\b"),
-    ("VARYING", r"\bvarying\b"),
-    ("CONST", r"\bconst\b"),
-    ("IDENTIFIER", r"[a-zA-Z_][a-zA-Z0-9_]*"),
-    ("NUMBER", r"\d+(\.\d+)?([eE][+-]?\d+)?"),
-    ("LBRACE", r"\{"),
-    ("RBRACE", r"\}"),
-    ("LPAREN", r"\("),
-    ("RPAREN", r"\)"),
-    ("LBRACKET", r"\["),
-    ("RBRACKET", r"\]"),
-    ("SEMICOLON", r";"),
-    ("STRING", r'"[^"]*"'),
-    ("COMMA", r","),
-    ("COLON", r":"),
-    ("LESS_EQUAL", r"<="),
-    ("GREATER_EQUAL", r">="),
-    ("LESS_THAN", r"<"),
-    ("GREATER_THAN", r">"),
-    ("EQUAL", r"=="),
-    ("NOT_EQUAL", r"!="),
-    ("ASSIGN_AND", r"&="),
-    ("ASSIGN_OR", r"\|="),
-    ("ASSIGN_XOR", r"\^="),
-    ("LOGICAL_AND", r"&&"),
-    ("LOGICAL_OR", r"\|\|"),
-    ("ASSIGN_MOD", r"%="),
-    ("MOD", r"%"),
-    ("PLUS_EQUALS", r"\+="),
-    ("MINUS_EQUALS", r"-="),
-    ("MULTIPLY_EQUALS", r"\*="),
-    ("DIVIDE_EQUALS", r"/="),
-    ("PLUS", r"\+"),
-    ("MINUS", r"-"),
-    ("MULTIPLY", r"\*"),
-    ("DIVIDE", r"/"),
-    ("DOT", r"\."),
-    ("EQUALS", r"="),
-    ("BITWISE_AND", r"&"),
-    ("BITWISE_OR", r"\|"),
-    ("BITWISE_XOR", r"\^"),
-    ("BITWISE_NOT", r"~"),
-    ("WHITESPACE", r"\s+"),
-]
-
-KEYWORDS = {
-    "struct": "STRUCT",
-    "uniform": "UNIFORM",
-    "sampler2D": "SAMPLER2D",
-    "samplerCube": "SAMPLERCUBE",
-    "float": "FLOAT",
-    "int": "INT",
-    "uint": "UINT",
-    "bool": "BOOL",
-    "void": "VOID",
-    "double": "DOUBLE",
-    "return": "RETURN",
-    "else if": "ELSE_IF",
-    "if": "IF",
-    "else": "ELSE",
-    "for": "FOR",
-    "while": "WHILE",
-    "do": "DO",
-    "in": "IN",
-    "out": "OUT",
-    "inout": "INOUT",
-    "layout": "LAYOUT",
-    "attribute": "ATTRIBUTE",
-    "varying": "VARYING",
-    "const": "CONST",
-}
-
-
-class GLSLLexer:
-    def __init__(self, code):
-        self.code = code
-        self.tokens = []
-        self.tokenize()
-
-    def tokenize(self):
-        pos = 0
-        while pos < len(self.code):
-            match = None
-            for token_type, pattern in TOKENS:
-                regex = re.compile(pattern)
-                match = regex.match(self.code, pos)
-                if match:
-                    text = match.group(0)
-                    if token_type == "IDENTIFIER" and text in KEYWORDS:
-                        token_type = KEYWORDS[text]
-                    if token_type not in [
-                        "WHITESPACE",
-                        "COMMENT_SINGLE",
-                        "COMMENT_MULTI",
-                    ]:
-                        token = (token_type, text)
-                        self.tokens.append(token)
-                    pos = match.end(0)
-                    break
-            if not match:
-                raise SyntaxError(
-                    f"Illegal character '{self.code[pos]}' at position {pos}"
-                )
-        self.tokens.append(("EOF", ""))
-=======
 import re
 from typing import Iterator, Tuple, List
 
@@ -288,5 +151,4 @@
     def from_file(cls, filepath: str, chunk_size: int = 8192) -> "GLSLLexer":
         # create a lexer instance from a file, reading in chunks
         with open(filepath, "r") as f:
-            return cls(f.read())
->>>>>>> aacfd367
+            return cls(f.read())