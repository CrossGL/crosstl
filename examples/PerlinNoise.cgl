--- conflicted
+++ resolved
@@ -23,11 +23,9 @@
             float noise = perlinNoise(vUV);
             float height = noise * 10.0;
             vec3 color = vec3(height / 10.0, 1.0 - height / 10.0, 0.0);
-<<<<<<< HEAD
             fragColor = vec4(color, 1.0);
-=======
-            fragColor = vec4(color, 1.0); 
->>>>>>> 854ef1e4
+
+          
         }
     }
 }