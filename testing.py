from crosstl import Transpiler

<<<<<<< HEAD

import re


def normalize_whitespace(text):
    return re.sub(r"\s+", " ", text).strip()


def print_ast(node, indent=0):
    print("  " * indent + node.__class__.__name__)
    for key, value in node.__dict__.items():
        if isinstance(value, ASTNode):
            print_ast(value, indent + 1)
        elif isinstance(value, list):
            for item in value:
                if isinstance(item, ASTNode):
                    print_ast(item, indent + 1)
                else:
                    print("  " * (indent + 1) + repr(item))
        else:
            print("  " * (indent + 1) + repr(value))


class TestCodeGeneration(unittest.TestCase):
    def setUp(self):
        self.code = """ 
  shader main {
    input vec3 position;
    output vec4 fragColor;

    float perlinNoise(vec2 p) {
        return fract(sin(dot(p, vec2(12.9898, 78.233))) * 43758.5453);
    }

    void main() {
        vec2 uv = position.xy * 10.0; 
        float noise = perlinNoise(uv);
        float height = noise * 10.0;
        vec3 color = vec3(height / 10.0, 1.0 - height / 10.0, 0.0);
        fragColor = vec4(color, 1.0);
    }
}
"""
        lexer = Lexer(self.code)
        parser = Parser(lexer.tokens)
        self.ast = parser.parse()
        self.hlsl_codegen = directx_codegen.HLSLCodeGen()
        self.metal_codegen = metal_codegen.MetalCodeGen()

    def test_tokens(self):
        code = "shader main { input vec3 position; output vec4 color; void main() { color = vec4(position, 1.0); } }"
        lexer = Lexer(code)
        expected_tokens = [
            ("SHADER", "shader"),
            ("MAIN", "main"),
            ("LBRACE", "{"),
            ("INPUT", "input"),
            ("VECTOR", "vec3"),
            ("IDENTIFIER", "position"),
            ("SEMICOLON", ";"),
            ("OUTPUT", "output"),
            ("VECTOR", "vec4"),
            ("IDENTIFIER", "color"),
            ("SEMICOLON", ";"),
            ("VOID", "void"),
            ("MAIN", "main"),
            ("LPAREN", "("),
            ("RPAREN", ")"),
            ("LBRACE", "{"),
            ("IDENTIFIER", "color"),
            ("ASSIGN_ADD", "+="),
            ("ASSIGN_SUB", "-="),
            ("ASSIGN_MUL", "*="),
            ("ASSIGN_DIV", "/="),
            ("EQUALS", "="),
            ("VECTOR", "vec4"),
            ("LPAREN", "("),
            ("IDENTIFIER", "position"),
            ("COMMA", ","),
            ("NUMBER", "1.0"),
            ("MULTIPLY" , "*"),
            ("DIVIDE", "/"),
            ("MINUS", "-"),
            ("PLUS", "+"),
            ("DOT","."),
            ("RPAREN", ")"),
            ("SEMICOLON", ";"),
            ("RBRACE", "}"),
            ("RBRACE", "}"),
            ("EOF", None),
        ]
        for token in lexer.tokens:
            print(token)
        parser = Parser(lexer.tokens)
        ast = parser.parse()
        # print(ast)
        codegen = directx_codegen.HLSLCodeGen()
        hlsl_code = codegen.generate(ast)
        print(hlsl_code)

    # def test_vulkan_codegen(self):
    # codegen = vulkan_codegen.SPIRVCodeGen()
    # spir_code = codegen.generate(self.ast)
    # print(spir_code)

    #     expected_spir_code = """
    #         ; SPIR-V
    #         ; Version: 1.0
    #         ; Generator: Custom SPIR-V CodeGen
    #         ; Bound: 31
    #         ; Schema: 0
    #         OpCapability Shader
    #         %1 = OpExtInstImport "GLSL.std.450"
    #         OpMemoryModel Logical GLSL450
    #         OpEntryPoint Vertex %main "main" %position %color
    #         OpSource GLSL 450
    #         OpName %main "main"
    #         OpName %position "position"
    #         OpName %color "color"
    #         OpDecorate %position Location 0
    #         OpDecorate %color Location 1
    #         %void = OpTypeVoid
    #         %1 = OpTypeFunction %void
    #         %float = OpTypeFloat 32
    #         %vec3 = OpTypeVector %float 3
    #         %vec4 = OpTypeVector %float 4
    #         %_ptr_Output_vec4 = OpTypePointer Output %vec4
    #         %color = OpVariable %_ptr_Output_vec4 Output
    #         %_ptr_Input_vec3 = OpTypePointer Input %vec3
    #         %position = OpVariable %_ptr_Input_vec3 Input
    #         %float_1 = OpConstant %float 1
    #         %main = OpFunction %void None %3
    #         %8 = OpLabel
    #         %9 = OpLoad %v3float %position
    #         %10 = OpCompositeExtract %float %8 0
    #         %11 = OpCompositeExtract %float %9 1
    #         %12 = OpCompositeExtract %float %10 2
    #         %13 = OpCompositeConstruct %v4float %11 %12 %13 %float_1
    #         OpStore %color %13
    #         OpReturn
    #         OpFunctionEnd
    #      """
    #     self.assertEqual(
    #         normalize_whitespace(spir_code), normalize_whitespace(expected_spir_code)
    #     )
    #   print("Success: Vulkan codegen test passed")
    #    print("\n------------------\n")

    def test_opengl_codegen(self):
        codegen = opengl_codegen.GLSLCodeGen()
        glsl_code = codegen.generate(self.ast)
        #print(glsl_code)

        print("Success: OpenGL codegen test passed")
        print("\n------------------\n")

    def test_metal_codegen(self):
        codegen = metal_codegen.MetalCodeGen()
        metal_code = codegen.generate(self.ast)
        #print(metal_code)

  
        print("Success: Metal codegen test passed")
        print("\n------------------\n")

    def test_directx_codegen(self):
        codegen = directx_codegen.HLSLCodeGen()
        hlsl_code = codegen.generate(self.ast)

        #print(hlsl_code)

        print("Success: DirectX codegen test passed")
        print("\n------------------\n")
=======
code = """shader main {
                            input vec3 position;
                            input vec2 texCoord;
                            output vec4 fragColor;
                            vec3 customFunction(vec3 random, float factor) {
                                return random * factor;
                            }

                            void main() {
                                vec3 color = vec3(position.x,position.y, 0.0);
                                float factor = 1.0;

                                if (texCoord.x > 0.5) {
                                    color = vec3(1.0, 0.0, 0.0);
                                } else {
                                    color = vec3(0.0, 1.0, 0.0);
                                }

                                for (int i = 0; i < 3; i = i + 1) {
                                    factor = factor * 0.5;
                                    color = customFunction(color, factor);
                                }

                                if (length(color) > 1.0) {
                                    color = normalize(color);
                                }

                                fragColor = vec4(color, 1.0);
                            }
                        }"""
>>>>>>> da9d4dc5

backend = "metal"

if __name__ == "__main__":
    metal_transpiler = Transpiler(code, backend)
    print("############ metal ############")
    print(metal_transpiler.transpile())
    directx_transpiler = Transpiler(code, "directx")
    print("############ directx ############")
    print(directx_transpiler)
    opengl_transpiler = Transpiler(code, "opengl")
    print("############ opengl ############ ")
    print(opengl_transpiler)
    print("############# input file ############")
    file_path = "examples/example_program.cgl"
    file_transpiler = Transpiler(file_path, backend)
    print(file_transpiler)<|MERGE_RESOLUTION|>--- conflicted
+++ resolved
@@ -1,6 +1,14 @@
-from crosstl import Transpiler
-
-<<<<<<< HEAD
+import unittest
+from compiler.lexer import Lexer
+from compiler.parser import Parser
+from compiler.codegen import (
+    directx_codegen,
+    metal_codegen,
+    vulkan_codegen,
+    opengl_codegen,
+)
+from compiler.ast import ASTNode
+
 
 import re
 
@@ -174,40 +182,7 @@
 
         print("Success: DirectX codegen test passed")
         print("\n------------------\n")
-=======
-code = """shader main {
-                            input vec3 position;
-                            input vec2 texCoord;
-                            output vec4 fragColor;
-                            vec3 customFunction(vec3 random, float factor) {
-                                return random * factor;
-                            }
-
-                            void main() {
-                                vec3 color = vec3(position.x,position.y, 0.0);
-                                float factor = 1.0;
-
-                                if (texCoord.x > 0.5) {
-                                    color = vec3(1.0, 0.0, 0.0);
-                                } else {
-                                    color = vec3(0.0, 1.0, 0.0);
-                                }
-
-                                for (int i = 0; i < 3; i = i + 1) {
-                                    factor = factor * 0.5;
-                                    color = customFunction(color, factor);
-                                }
-
-                                if (length(color) > 1.0) {
-                                    color = normalize(color);
-                                }
-
-                                fragColor = vec4(color, 1.0);
-                            }
-                        }"""
->>>>>>> da9d4dc5
-
-backend = "metal"
+
 
 if __name__ == "__main__":
     metal_transpiler = Transpiler(code, backend)
