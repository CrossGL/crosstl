--- conflicted
+++ resolved
@@ -174,18 +174,6 @@
         # layout(location = 0) in vec3 position;
         # layout(location = 0) out vec4 color;
 
-<<<<<<< HEAD
-        void main() {
-            color = vec4(position, 1.0);
-        }
-        """
-        self.assertEqual(
-            normalize_whitespace(glsl_code), normalize_whitespace(expected_glsl_code)
-        )
-        
-        print("Success: OpenGL codegen test passed")
-        print("\n------------------\n")
-=======
         # void main() {
         #     color = vec4(position, 1.0);
         # }
@@ -195,25 +183,23 @@
         # )
         # print("Success: OpenGL codegen test passed")
         # print("\n------------------\n")
->>>>>>> 6ad05be6
 
     def test_metal_codegen(self):
         codegen = metal_codegen.MetalCodeGen()
         metal_code = codegen.generate(self.ast)
         print(metal_code)
 
-<<<<<<< HEAD
-        expected_metal_code = """
-        #include <metal_stdlib>
-        using namespace metal;
-
-        struct VertexInput {
-            float3 position [[attribute(0)]];
-        };
-
-        struct FragmentOutput {
-            float4 color [[color(0)]];
-        };
+    #     expected_metal_code = """
+    #     #include <metal_stdlib>
+    #     using namespace metal;
+
+    #     struct VertexInput {
+    #         float3 position [[attribute(0)]];
+    #     };
+
+    #     struct FragmentOutput {
+    #         float4 color [[color(0)]];
+    #     };
 
         fragment FragmentOutput main(VertexInput input [[stage_in]]) {
             FragmentOutput output;
@@ -252,31 +238,6 @@
         self.assertEqual(self.metal_codegen.map_type('unknownType'), 'unknownType')
         print("Success: Metal codegen test passed")
         print("\n------------------\n")
-=======
-    #     expected_metal_code = """
-    #     #include <metal_stdlib>
-    #     using namespace metal;
-
-    #     struct VertexInput {
-    #         float3 position [[attribute(0)]];
-    #     };
-
-    #     struct FragmentOutput {
-    #         float4 color [[color(0)]];
-    #     };
-
-    #     fragment FragmentOutput main(VertexInput input [[stage_in]]) {
-    #         FragmentOutput output;
-    #         color = vec4(position, 1.0);
-    #         return output;
-    #     }
-    #     """
-    #     self.assertEqual(
-    #         normalize_whitespace(metal_code), normalize_whitespace(expected_metal_code)
-    #     )
-    #     print("Success: Metal codegen test passed")
-    #     print("\n------------------\n")
->>>>>>> 6ad05be6
 
     def test_directx_codegen(self):
         codegen = directx_codegen.HLSLCodeGen()
@@ -284,15 +245,14 @@
 
         print(hlsl_code)
 
-<<<<<<< HEAD
-        expected_hlsl_code = """
-        struct VS_INPUT {
-            float3 position : POSITION;
-        };
-
-        struct PS_OUTPUT {
-            float4 color : SV_TARGET;
-        };
+    #     expected_hlsl_code = """
+    #     struct VS_INPUT {
+    #         float3 position : POSITION;
+    #     };
+
+    #     struct PS_OUTPUT {
+    #         float4 color : SV_TARGET;
+    #     };
 
         void main(VS_INPUT input) {
             color = vec4(position, 1.0);
@@ -331,28 +291,6 @@
         self.assertEqual(self.hlsl_codegen.map_type('unknownType'), 'unknownType')
         print("Success: DirectX codegen test passed")
         print("\n------------------\n")
-=======
-    #     expected_hlsl_code = """
-    #     struct VS_INPUT {
-    #         float3 position : POSITION;
-    #     };
-
-    #     struct PS_OUTPUT {
-    #         float4 color : SV_TARGET;
-    #     };
-
-    #     void main(VS_INPUT input) {
-    #         color = vec4(position, 1.0);
-    #         return;
-    #     }
-    #     """
-    #     self.assertEqual(
-    #         normalize_whitespace(hlsl_code),
-    #         normalize_whitespace(expected_hlsl_code),
-    #     )
-    #     print("Success: DirectX codegen test passed")
-    #     print("\n------------------\n")
->>>>>>> 6ad05be6
 
 
 if __name__ == "__main__":
