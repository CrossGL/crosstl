--- conflicted
+++ resolved
@@ -246,7 +246,7 @@
         pytest.fail("Struct parsing not implemented.")
 
 
-<<<<<<< HEAD
+
 def test_Assignment_operators():
     code = """
         shader LightControl {
@@ -276,44 +276,10 @@
         }
     }
 }
-=======
-def test_var_assignment():
-    code = """
-    shader PerlinNoise {
-    vertex {
-        input vec3 position;
-        output vec2 vUV;
-
-        void main() {
-            vUV = position.xy * 10.0;
-            gl_Position = vec4(position, 1.0);
-        }
-    }
-
-    // Fragment Shader
-    fragment {
-        input vec2 vUV;
-        output vec4 fragColor;
-
-        void main() {
-            double noise = fract(sin(dot(p, vec2(12.9898, 78.233))) * 43758.5453);
-            double height = noise * 10.0;
-            uint a = 1;
-            uint b = 2;
-            vec3 color = vec3(height / 10.0, 1.0 - height / 10.0, 0.0);
-            fragColor = vec4(color, 1.0);
-            }
-        }
-    }
-
->>>>>>> 9f94c59d
-    """
-    try:
-        tokens = tokenize_code(code)
-        parse_code(tokens)
-    except SyntaxError:
-<<<<<<< HEAD
-        pytest.fail("Struct parsing not implemented.")
-=======
+
+    """
+    try:
+        tokens = tokenize_code(code)
+        parse_code(tokens)
+    except SyntaxError:
         pytest.fail("Variable assignment parsing not implemented.")
->>>>>>> 9f94c59d
