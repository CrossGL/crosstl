--- conflicted
+++ resolved
@@ -416,7 +416,7 @@
     except SyntaxError:
         pytest.fail("Assignment Operator parsing not implemented.")
 
-
+        
 def test_bitwise_operators():
     code = """
         shader LightControl {
@@ -443,8 +443,7 @@
     except SyntaxError:
         pytest.fail("Bitwise Shift not working")
 
-
-<<<<<<< HEAD
+        
 def test_xor_operator():
     code = """
     shader XorTestShader {
@@ -477,7 +476,7 @@
         parse_code(tokens)
     except SyntaxError:
         pytest.fail("Bitwise XOR not working")
-=======
+
+  
 if __name__ == "__main__":
-    pytest.main()
->>>>>>> 6f12c6f7
+    pytest.main()