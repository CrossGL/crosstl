--- conflicted
+++ resolved
@@ -283,7 +283,6 @@
         pytest.fail("Struct parsing not implemented.")
 
 
-<<<<<<< HEAD
 def test_assignment_modulus_operator():
     code = """
     shader ModulusShader {
@@ -296,59 +295,61 @@
             gl_Position = vec4(position, 1.0);
         }
     }
-=======
-def test_assignment_shift_operators():
-    code = """
-    shader PerlinNoise {
-    vertex {
-        input vec3 position;
-        output vec2 vUV;
-
-        void main() {
-            vUV = position.xy * 10.0;
-            vUV.x <<= 1;
-            gl_Position = vec4(position, 1.0);
-        }
-    }
-
->>>>>>> 6f12c6f7
-    // Fragment Shader
-    fragment {
-        input vec2 vUV;
-        output vec4 fragColor;
-<<<<<<< HEAD
-        void main() {
+    // Fragment Shader
+    fragment {
+        input vec2 vUV;
+        output vec4 fragColor;
+     void main() {
             float noise = perlinNoise(vUV);
             float height = noise * 10.0;
             height %= 2.0;  // Modulus assignment operator
-=======
-
+             vec3 color = vec3(height / 10.0, 1.0 - height / 10.0, 0.0);
+            fragColor = vec4(color, 1.0);
+            }
+        }
+    }
+    """
+    try:
+        tokens = tokenize_code(code)
+        ast = parse_code(tokens)
+        code = generate_code(ast)
+        print(code)
+    except SyntaxError:
+        pytest.fail("Struct parsing not implemented.")
+
+def test_assignment_shift_operators():
+    code = """
+    shader PerlinNoise {
+    vertex {
+        input vec3 position;
+        output vec2 vUV;
+
+        void main() {
+            vUV = position.xy * 10.0;
+            vUV.x <<= 1;
+            gl_Position = vec4(position, 1.0);
+        }
+    }
+    // Fragment Shader
+    fragment {
+        input vec2 vUV;
+        output vec4 fragColor;
         void main() {
             float noise = perlinNoise(vUV);
             float height <<= noise * 10.0;
->>>>>>> 6f12c6f7
             vec3 color = vec3(height / 10.0, 1.0 - height / 10.0, 0.0);
             fragColor = vec4(color, 1.0);
             }
         }
     }
-<<<<<<< HEAD
-=======
-
->>>>>>> 6f12c6f7
-    """
-    try:
-        tokens = tokenize_code(code)
-        ast = parse_code(tokens)
-        code = generate_code(ast)
-        print(code)
-    except SyntaxError:
-<<<<<<< HEAD
-        pytest.fail("Struct parsing not implemented.")
-=======
-        pytest.fail("Struct parsing not implemented.")
-
+    """
+    try:
+        tokens = tokenize_code(code)
+        ast = parse_code(tokens)
+        code = generate_code(ast)
+        print(code)
+    except SyntaxError:
+        pytest.fail("Struct parsing not implemented.")
 
 if __name__ == "__main__":
-    pytest.main()
->>>>>>> 6f12c6f7
+    pytest.main()