from crosstl.src.translator.lexer import Lexer
import pytest
from typing import List
from crosstl.src.translator.parser import Parser
from crosstl.src.translator.codegen.directx_codegen import HLSLCodeGen


def tokenize_code(code: str) -> List:
    """Helper function to tokenize code."""
    lexer = Lexer(code)
    return lexer.tokens


def parse_code(tokens: List):
    """Helper function to parse tokens into an AST.

    Args:
        tokens (List): The list of tokens to parse
    Returns:
        AST: The abstract syntax tree generated from the parser
    """
    parser = Parser(tokens)
    return parser.parse()


def generate_code(ast_node):
    """Test the code generator
    Args:
        ast_node: The abstract syntax tree generated from the code
    Returns:
        str: The generated code from the abstract syntax tree
    """
    codegen = HLSLCodeGen()
    return codegen.generate(ast_node)


def test_input_output():
    code = """
    shader PerlinNoise {
    vertex {
        input vec3 position;
        output vec2 vUV;

        void main() {
            vUV = position.xy * 10.0;
            gl_Position = vec4(position, 1.0);
        }
    }

    // Fragment Shader
    fragment {
        input vec2 vUV;
        output vec4 fragColor;

        void main() {
            fragColor = vec4(color, 1.0);
            }
        }
    }
    """
    try:
        tokens = tokenize_code(code)
        ast = parse_code(tokens)
        code = generate_code(ast)
        print(code)
    except SyntaxError:
        pytest.fail("Struct parsing not implemented.")


def test_if_statement():
    code = """
    shader PerlinNoise {
    vertex {
        input vec3 position;
        output vec2 vUV;

        void main() {
            vUV = position.xy * 10.0;
            if (vUV.x > 0.5) {
                vUV.x = 0.5;
            }

            gl_Position = vec4(position, 1.0);
        }
    }

    // Fragment Shader
    fragment {
        input vec2 vUV;
        output vec4 fragColor;

        void main() {
                if (vUV.x > 0.5) {
                fragColor = vec4(1.0, 1.0, 1.0, 1.0);
                }
            fragColor = vec4(color, 1.0);
            }
        }
    }
    """
    try:
        tokens = tokenize_code(code)
        ast = parse_code(tokens)
        code = generate_code(ast)
        print(code)
    except SyntaxError:
        pytest.fail("Struct parsing not implemented.")


def test_for_statement():
    code = """
    shader PerlinNoise {
    vertex {
        input vec3 position;
        output vec2 vUV;

        void main() {
            vUV = position.xy * 10.0;
            for (int i = 0; i < 10; i = i + 1) {
                vUV = vec2(0.0, 0.0);
            }
            gl_Position = vec4(position, 1.0);
        }
    }

    // Fragment Shader
    fragment {
        input vec2 vUV;
        output vec4 fragColor;

        void main() {
            for (int i = 0; i < 10; i = i + 1) {
                vec3 color = vec3(1.0, 1.0, 1.0);
            }
            fragColor = vec4(color, 1.0);
            }
        }
    }
    """
    try:
        tokens = tokenize_code(code)
        ast = parse_code(tokens)
        code = generate_code(ast)
        print(code)
    except SyntaxError:
        pytest.fail("Struct parsing not implemented.")


def test_else_statement():
    code = """
    shader PerlinNoise {
    vertex {
        input vec3 position;
        output vec2 vUV;

        void main() {
            vUV = position.xy * 10.0;
            if (vUV.x > 0.5) {
                vUV.x = 0.5;
            } else {
                vUV.x = 0.0;
            }
            gl_Position = vec4(position, 1.0);
        }
    }

    // Fragment Shader
    fragment {
        input vec2 vUV;
        output vec4 fragColor;

        void main() {
            if (vUV.x > 0.5) {
            fragColor = vec4(1.0, 1.0, 1.0, 1.0);
            } else {
                fragColor = vec4(0.0, 0.0, 0.0, 1.0);
            }
            fragColor = vec4(color, 1.0);
            }
        }
    }
    """
    try:
        tokens = tokenize_code(code)
        ast = parse_code(tokens)
        code = generate_code(ast)
        print(code)
    except SyntaxError:
        pytest.fail("Struct parsing not implemented.")


def test_else_if_statement():
    code = """
    shader PerlinNoise {
    vertex {
        input vec3 position;
        output vec2 vUV;

        void main() {
            vUV = position.xy * 10.0;
            if (vUV.x < 0.5) {
                vUV.x = 0.25;
            }
            if (vUV.x < 0.25) {
                vUV.x = 0.0;
            } else if (vUV.x < 0.75) {
                vUV.x = 0.5;
            } else if (vUV.x < 1.0) {
                vUV.x = 0.75;
            } else {
                vUV.x = 0.0;
            }
            gl_Position = vec4(position, 1.0);
        }
    }

    // Fragment Shader
    fragment {
        input vec2 vUV;
        output vec4 fragColor;

        void main() {
            if (vUV.x > 0.75) {
                fragColor = vec4(1.0, 1.0, 1.0, 1.0);
            } else if (vUV.x > 0.5) {
                fragColor = vec4(0.5, 0.5, 0.5, 1.0);
            } else {
                fragColor = vec4(0.0, 0.0, 0.0, 1.0);
            }
            fragColor = vec4(color, 1.0);
            }
        }
    }
    """
    try:
        tokens = tokenize_code(code)
        ast = parse_code(tokens)
        code = generate_code(ast)
        print(code)
    except SyntaxError:
        pytest.fail("Struct parsing not implemented.")


def test_function_call():
    code = """
    shader PerlinNoise {
    vertex {
        input vec3 position;
        output vec2 vUV;

        void main() {
            vUV = position.xy * 10.0;
            gl_Position = vec4(position, 1.0);
        }
    }

    // Perlin Noise Function
    float perlinNoise(vec2 p) {
        return fract(sin(dot(p, vec2(12.9898, 78.233))) * 43758.5453);
    }

    // Fragment Shader
    fragment {
        input vec2 vUV;
        output vec4 fragColor;

        void main() {
            float noise = perlinNoise(vUV);
            float height = noise * 10.0;
            vec3 color = vec3(height / 10.0, 1.0 - height / 10.0, 0.0);
            fragColor = vec4(color, 1.0);
            }
        }
    }

    """
    try:
        tokens = tokenize_code(code)
        ast = parse_code(tokens)
        code = generate_code(ast)
        print(code)
    except SyntaxError:
        pytest.fail("Struct parsing not implemented.")
<<<<<<< HEAD
        


def test_bitwise_not_operator():
    code = """
    shader PerlinNoise {
=======


def test_assignment_or_operator():
    code = """
    shader ORShader {
        vertex {
            input vec3 position;
            output vec2 vUV;
            void main() {
                vUV = position.xy * 10.0;
                vUV.x |= 3.0;  // OR assignment operator
                gl_Position = vec4(position, 1.0);
            }
        }
        fragment {
            input vec2 vUV;
            output vec4 fragColor;
            void main() {
                float noise = perlinNoise(vUV);
                float height = noise * 10.0;
                height |= 2.0;  // OR assignment operator
                vec3 color = vec3(height / 10.0, 1.0 - height / 10.0, 0.0);
                fragColor = vec4(color, 1.0);
            }
        }
    }
    """
    try:
        tokens = tokenize_code(code)
        ast = parse_code(tokens)
        generated_code = generate_code(ast)
        print(generated_code)
    except SyntaxError:
        pytest.fail("OR operator parsing not implemented.")


def test_assignment_modulus_operator():
    code = """
    shader ModulusShader {
    vertex {
        input vec3 position;
        output vec2 vUV;
        void main() {
            vUV = position.xy * 10.0;
            vUV.x %= 3.0;  // Modulus assignment operator
            gl_Position = vec4(position, 1.0);
        }
    }
    // Fragment Shader
    fragment {
        input vec2 vUV;
        output vec4 fragColor;
     void main() {
            float noise = perlinNoise(vUV);
            float height = noise * 10.0;
            height %= 2.0;  // Modulus assignment operator
             vec3 color = vec3(height / 10.0, 1.0 - height / 10.0, 0.0);
            fragColor = vec4(color, 1.0);
            }
        }
    }
    """
    try:
        tokens = tokenize_code(code)
        ast = parse_code(tokens)
        code = generate_code(ast)
        print(code)
    except SyntaxError:
        pytest.fail("Struct parsing not implemented.")


def test_assignment_xor_operator():
    code = """
    shader XORShader {
>>>>>>> 891ab435
        vertex {
            input vec3 position;
            output vec2 vUV;
            void main() {
<<<<<<< HEAD
                vUV = position.xy;
=======
                vUV = position.xy * 10.0;
                vUV.x ^= 3.0;  // XOR assignment operator
>>>>>>> 891ab435
                gl_Position = vec4(position, 1.0);
            }
        }
        fragment {
            input vec2 vUV;
            output vec4 fragColor;
            void main() {
<<<<<<< HEAD
                int value = int(vUV.x); // Use vUV.x as the integer value
                int notValue = ~value; // Apply bitwise NOT
                vec3 color = vec3(float(notValue & 0xFF) / 255.0, 0.0, 0.0); // Use the result to set the red channel
=======
                float noise = perlinNoise(vUV);
                float height = noise * 10.0;
                height ^= 2.0;  // XOR assignment operator
                vec3 color = vec3(height / 10.0, 1.0 - height / 10.0, 0.0);
>>>>>>> 891ab435
                fragColor = vec4(color, 1.0);
            }
        }
    }
    """
    try:
        tokens = tokenize_code(code)
        ast = parse_code(tokens)
        generated_code = generate_code(ast)
        print(generated_code)
    except SyntaxError:
<<<<<<< HEAD
        pytest.fail("Struct parsing not implemented.")
=======
        pytest.fail("XOR operator parsing not implemented.")


def test_assignment_shift_operators():
    code = """
    shader PerlinNoise {
    vertex {
        input vec3 position;
        output vec2 vUV;

        void main() {
            vUV = position.xy * 10.0;
            vUV.x <<= 1;
            gl_Position = vec4(position, 1.0);
        }
    }
    // Fragment Shader
    fragment {
        input vec2 vUV;
        output vec4 fragColor;
        void main() {
            float noise = perlinNoise(vUV);
            float height <<= noise * 10.0;
            vec3 color = vec3(height / 10.0, 1.0 - height / 10.0, 0.0);
            fragColor = vec4(color, 1.0);
            }
        }
    }
    """
    try:
        tokens = tokenize_code(code)
        ast = parse_code(tokens)
        code = generate_code(ast)
        print(code)
    except SyntaxError:
        pytest.fail("Assignment shift parsing not implemented.")


def test_bitwise_operators():
    code = """
        shader LightControl {
        vertex {
            input vec3 position;
            output int isLightOn;
            void main() {        
                    isLightOn = 2 >> 1;
            }
        }
        fragment {
            input int isLightOn;
            output vec4 fragColor;
            void main() {
                isLightOn = isLightOn << 1;
            }
        }
    }

    """
    try:
        tokens = tokenize_code(code)
        ast = parse_code(tokens)
        code = generate_code(ast)
        print(code)
    except SyntaxError:
        pytest.fail("Bitwise Shift parsing not implemented.")


if __name__ == "__main__":
    pytest.main()
>>>>>>> 891ab435
<|MERGE_RESOLUTION|>--- conflicted
+++ resolved
@@ -281,14 +281,37 @@
         print(code)
     except SyntaxError:
         pytest.fail("Struct parsing not implemented.")
-<<<<<<< HEAD
-        
-
 
 def test_bitwise_not_operator():
     code = """
     shader PerlinNoise {
-=======
+        vertex {
+            input vec3 position;
+            output vec2 vUV;
+            void main() {
+                vUV = position.xy;
+                gl_Position = vec4(position, 1.0);
+            }
+        }
+        fragment {
+            input vec2 vUV;
+            output vec4 fragColor;
+            void main() {
+                int value = int(vUV.x); // Use vUV.x as the integer value
+                int notValue = ~value; // Apply bitwise NOT
+                vec3 color = vec3(float(notValue & 0xFF) / 255.0, 0.0, 0.0); // Use the result to set the red channel
+                fragColor = vec4(color, 1.0);
+            }
+        }
+    }
+    """
+    try:
+        tokens = tokenize_code(code)
+        ast = parse_code(tokens)
+        generated_code = generate_code(ast)
+        print(generated_code)
+    except SyntaxError:
+        pytest.fail("Struct parsing not implemented.")
 
 
 def test_assignment_or_operator():
@@ -298,6 +321,7 @@
             input vec3 position;
             output vec2 vUV;
             void main() {
+                vUV = position.xy;
                 vUV = position.xy * 10.0;
                 vUV.x |= 3.0;  // OR assignment operator
                 gl_Position = vec4(position, 1.0);
@@ -307,6 +331,9 @@
             input vec2 vUV;
             output vec4 fragColor;
             void main() {
+                int value = int(vUV.x); // Use vUV.x as the integer value
+                int notValue = ~value; // Apply bitwise NOT
+                vec3 color = vec3(float(notValue & 0xFF) / 255.0, 0.0, 0.0); // Use the result to set the red channel
                 float noise = perlinNoise(vUV);
                 float height = noise * 10.0;
                 height |= 2.0;  // OR assignment operator
@@ -363,17 +390,12 @@
 def test_assignment_xor_operator():
     code = """
     shader XORShader {
->>>>>>> 891ab435
         vertex {
             input vec3 position;
             output vec2 vUV;
             void main() {
-<<<<<<< HEAD
-                vUV = position.xy;
-=======
                 vUV = position.xy * 10.0;
                 vUV.x ^= 3.0;  // XOR assignment operator
->>>>>>> 891ab435
                 gl_Position = vec4(position, 1.0);
             }
         }
@@ -381,16 +403,10 @@
             input vec2 vUV;
             output vec4 fragColor;
             void main() {
-<<<<<<< HEAD
-                int value = int(vUV.x); // Use vUV.x as the integer value
-                int notValue = ~value; // Apply bitwise NOT
-                vec3 color = vec3(float(notValue & 0xFF) / 255.0, 0.0, 0.0); // Use the result to set the red channel
-=======
                 float noise = perlinNoise(vUV);
                 float height = noise * 10.0;
                 height ^= 2.0;  // XOR assignment operator
                 vec3 color = vec3(height / 10.0, 1.0 - height / 10.0, 0.0);
->>>>>>> 891ab435
                 fragColor = vec4(color, 1.0);
             }
         }
@@ -402,9 +418,6 @@
         generated_code = generate_code(ast)
         print(generated_code)
     except SyntaxError:
-<<<<<<< HEAD
-        pytest.fail("Struct parsing not implemented.")
-=======
         pytest.fail("XOR operator parsing not implemented.")
 
 
@@ -469,9 +482,4 @@
         code = generate_code(ast)
         print(code)
     except SyntaxError:
-        pytest.fail("Bitwise Shift parsing not implemented.")
-
-
-if __name__ == "__main__":
-    pytest.main()
->>>>>>> 891ab435
+        pytest.fail("Bitwise Shift parsing not implemented.")