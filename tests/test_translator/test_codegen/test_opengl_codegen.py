--- conflicted
+++ resolved
@@ -285,7 +285,7 @@
         pytest.fail("Struct parsing not implemented.")
 
 
-<<<<<<< HEAD
+
 def test_bitwise_not_operator():
     code = """
     shader PerlinNoise {
@@ -308,7 +308,16 @@
             }
         }
     }
-=======
+    """
+    try:
+        tokens = tokenize_code(code)
+        ast = parse_code(tokens)
+        generated_code = generate_code(ast)
+        print(generated_code)
+    except SyntaxError:
+        pytest.fail("Struct parsing not implemented.")
+
+        
 def test_assignment_shift_operators():
     code = """
     shader PerlinNoise {
@@ -365,24 +374,11 @@
             }
         }
     }
-
->>>>>>> 891ab435
-    """
-    try:
-        tokens = tokenize_code(code)
-        ast = parse_code(tokens)
-<<<<<<< HEAD
+    """
+    try:
+        tokens = tokenize_code(code)
+        ast = parse_code(tokens)
         generated_code = generate_code(ast)
         print(generated_code)
     except SyntaxError:
-        pytest.fail("Struct parsing not implemented.")
-=======
-        code = generate_code(ast)
-        print(code)
-    except SyntaxError:
         pytest.fail("Bitwise Shift parsing not implemented.")
-
-
-if __name__ == "__main__":
-    pytest.main()
->>>>>>> 891ab435
