--- conflicted
+++ resolved
@@ -285,10 +285,6 @@
         pytest.fail("Struct parsing not implemented.")
 
 
-<<<<<<< HEAD
-if __name__ == "__main__":
-    pytest.main()
-=======
 def test_assignment_shift_operators():
     code = """
     shader PerlinNoise {
@@ -325,4 +321,7 @@
         print(code)
     except SyntaxError:
         pytest.fail("Struct parsing not implemented.")
->>>>>>> 0e795870
+
+
+if __name__ == "__main__":
+    pytest.main()