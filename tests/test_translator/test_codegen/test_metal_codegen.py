--- conflicted
+++ resolved
@@ -284,7 +284,9 @@
     except SyntaxError:
         pytest.fail("Struct parsing not implemented.")
 
-<<<<<<< HEAD
+
+        
+        
 def test_bitwise_not_operator():
     code = """
     shader PerlinNoise {
@@ -307,7 +309,15 @@
             }
         }
     }
-=======
+    """
+    try:
+        tokens = tokenize_code(code)
+        ast = parse_code(tokens)
+        generated_code = generate_code(ast)
+        print(generated_code)
+    except SyntaxError:
+        pytest.fail("Struct parsing not implemented.")
+        
 
 def test_assignment_shift_operators():
     code = """
@@ -366,23 +376,11 @@
         }
     }
 
->>>>>>> 891ab435
-    """
-    try:
-        tokens = tokenize_code(code)
-        ast = parse_code(tokens)
-<<<<<<< HEAD
+    """
+    try:
+        tokens = tokenize_code(code)
+        ast = parse_code(tokens)
         generated_code = generate_code(ast)
         print(generated_code)
     except SyntaxError:
-        pytest.fail("Struct parsing not implemented.")
-=======
-        code = generate_code(ast)
-        print(code)
-    except SyntaxError:
-        pytest.fail("Bitwise Shift parsing not implemented.")
-
-
-if __name__ == "__main__":
-    pytest.main()
->>>>>>> 891ab435
+        pytest.fail("Bitwise Shift parsing not implemented.")