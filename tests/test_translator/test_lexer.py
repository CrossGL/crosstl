--- conflicted
+++ resolved
@@ -130,8 +130,6 @@
     try:
         tokenize_code(code)
     except SyntaxError:
-<<<<<<< HEAD
-=======
         pytest.fail("Data types tokenization not implemented.")
 
 
@@ -146,5 +144,4 @@
     try:
         tokenize_code(code)
     except SyntaxError:
->>>>>>> 61737013
         pytest.fail("Data types tokenization not implemented.")