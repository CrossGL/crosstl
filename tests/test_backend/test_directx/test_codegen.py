from crosstl.backend.DirectX import DirectxCrossGLCodeGen
from crosstl.backend.DirectX.DirectxLexer import HLSLLexer
from crosstl.backend.DirectX.DirectxParser import HLSLParser
import pytest
from typing import List


def generate_code(ast_node):
    """Test the code generator
    Args:
        ast_node: The abstract syntax tree generated from the code
    Returns:
        str: The generated code from the abstract syntax tree
    """
    codegen = DirectxCrossGLCodeGen.HLSLToCrossGLConverter()
    return codegen.generate(ast_node)


def tokenize_code(code: str) -> List:
    """Helper function to tokenize code."""
    lexer = HLSLLexer(code)
    return lexer.tokens


def parse_code(tokens: List):
    """Helper function to parse tokens into an AST."""
    parser = HLSLParser(tokens)
    return parser.parse()


def test_struct_codegen():
    code = """
    struct VSInput {
    float4 position : POSITION;
    float4 color : TEXCOORD0;
    };

    struct VSOutput {
        float4 out_position : TEXCOORD0;
    };

    VSOutput VSMain(VSInput input) {
        VSOutput output;
        output.out_position =  input.position;
        return output;
    }

    struct PSInput {
        float4 in_position : TEXCOORD0;
    };

    struct PSOutput {
        float4 out_color : SV_TARGET0;
    };

    PSOutput PSMain(PSInput input) {
        PSOutput output;
        output.out_color =  input.in_position;
        return output;
    }
    """
    try:
        tokens = tokenize_code(code)
        ast = parse_code(tokens)
        generated_code = generate_code(ast)
        print(generated_code)
    except SyntaxError:
        pytest.fail("Struct parsing or code generation not implemented.")


def test_if_codegen():
    code = """
    struct VSInput {
    float4 position : POSITION;
    float4 color : TEXCOORD0;
    };

    struct VSOutput {
        float4 out_position : TEXCOORD0;
    };

    VSOutput VSMain(VSInput input) {
        VSOutput output;
        output.out_position =  input.position;
        if (input.color.r > 0.5) {
            output.out_position = input.color;
        }
        return output;
    }

    struct PSInput {
        float4 in_position : TEXCOORD0;
    };

    struct PSOutput {
        float4 out_color : SV_TARGET0;
    };

    PSOutput PSMain(PSInput input) {
        PSOutput output;
        output.out_color =  input.in_position;
        if (input.in_position.r > 0.5) {
            output.out_color = float4(1.0, 1.0, 1.0, 1.0);
        }
        return output;
    }
    """
    try:
        tokens = tokenize_code(code)
        ast = parse_code(tokens)
        generated_code = generate_code(ast)
        print(generated_code)
    except SyntaxError:
        pytest.fail("If statement parsing or code generation not implemented.")


def test_for_codegen():
    code = """
    struct VSInput {
    float4 position : POSITION;
    float4 color : TEXCOORD0;
    };

    struct VSOutput {
        float4 out_position : TEXCOORD0;
    };

    VSOutput VSMain(VSInput input) {
        VSOutput output;
        output.out_position =  input.position;
        for (int i = 0; i < 10; i=i+1) {
            output.out_position = input.color;
        }
        return output;
    }

    struct PSInput {
        float4 in_position : TEXCOORD0;
    };

    struct PSOutput {
        float4 out_color : SV_TARGET0;
    };

    PSOutput PSMain(PSInput input) {
        PSOutput output;
        output.out_color =  input.in_position;
        for (int i = 0; i < 10; i=i+1) {
            output.out_color = float4(1.0, 1.0, 1.0, 1.0);
        }
        return output;
    }
    """
    try:
        tokens = tokenize_code(code)
        ast = parse_code(tokens)
        generated_code = generate_code(ast)
        print(generated_code)
    except SyntaxError:
        pytest.fail("For loop parsing or code generation not implemented.")


def test_while_codegen():
    code = """
    struct VSInput {
    float4 position : POSITION;
    float4 color : TEXCOORD0;
    };

    struct VSOutput {
        float4 out_position : TEXCOORD0;
    };

    VSOutput VSMain(VSInput input) {
        VSOutput output;
        output.out_position = input.position;
        int i = 0;
        while (i < 10) {
            output.out_position = input.color;
            i = i + 1;  // Increment the loop variable
        }
        return output;
    }

    struct PSInput {
        float4 in_position : TEXCOORD0;
    };

    struct PSOutput {
        float4 out_color : SV_TARGET0;
    };

    PSOutput PSMain(PSInput input) {
        PSOutput output;
        output.out_color = input.in_position;
        int i = 0;
        while (i < 10) {
            output.out_color = float4(1.0, 1.0, 1.0, 1.0);
            i = i + 1;  // Increment the loop variable
        }
        return output;
    }
    """
    try:
        tokens = tokenize_code(code)
        ast = parse_code(tokens)
        generated_code = generate_code(ast)
        print(generated_code)
    except SyntaxError:
        pytest.fail("While loop parsing or code generation not implemented.")


def test_do_while_codegen():
    code = """
    struct VSInput {
        float4 position : POSITION;
        float4 color : TEXCOORD0;
    };
    struct VSOutput {
        float4 out_position : TEXCOORD0;
    };
    VSOutput VSMain(VSInput input) {
        VSOutput output;
        output.out_position = input.position;
        int i = 0;
        do {
            output.out_position = input.color;
            i = i + 1;  // Increment the loop variable
        } while (i < 10);
        return output;
    }
    struct PSInput {
        float4 in_position : TEXCOORD0;
    };
    struct PSOutput {
        float4 out_color : SV_TARGET0;
    };
    PSOutput PSMain(PSInput input) {
        PSOutput output;
        output.out_color = input.in_position;
        int i = 0;
        do {
            output.out_color = float4(1.0, 1.0, 1.0, 1.0);
            i = i + 1;  // Increment the loop variable
        } while (i < 10);
        return output;
    }
    """
    try:
        tokens = tokenize_code(code)
        ast = parse_code(tokens)
        generated_code = generate_code(ast)
        print(generated_code)
    except SyntaxError:
        pytest.fail("While loop parsing or code generation not implemented.")


def test_else_codegen():
    code = """
    struct VSInput {
    float4 position : POSITION;
    float4 color : TEXCOORD0;
    };

    struct VSOutput {
        float4 out_position : TEXCOORD0;
    };

    VSOutput VSMain(VSInput input) {
        VSOutput output;
        output.out_position =  input.position;
        if (input.color.r > 0.5) {
            output.out_position = input.color;
        }
        else {
            output.out_position = float4(0.0, 0.0, 0.0, 1.0);
        }
        return output;
    }

    struct PSInput {
        float4 in_position : TEXCOORD0;
    };

    struct PSOutput {
        float4 out_color : SV_TARGET0;
    };

    PSOutput PSMain(PSInput input) {
        PSOutput output;
        output.out_color =  input.in_position;
        if (input.in_position.r > 0.5) {
            output.out_color = float4(1.0, 1.0, 1.0, 1.0);
        }
        else {
            output.out_color = float4(0.0, 0.0, 0.0, 1.0);
        }
        return output;
    }
    """
    try:
        tokens = tokenize_code(code)
        ast = parse_code(tokens)
        generated_code = generate_code(ast)
        print(generated_code)
    except SyntaxError:
        pytest.fail("Else statement parsing or code generation not implemented.")


def test_function_call_codegen():
    code = """
    struct VSInput {
    float4 position : POSITION;
    float4 color : TEXCOORD0;
    };

    struct VSOutput {
        float4 out_position : TEXCOORD0;
    };

    float4 Add(float4 a, float4 b) {
        return a + b;
    }
    VSOutput VSMain(VSInput input) {
        VSOutput output;
        output.out_position =  input.position;
        float4 result = Add(input.position, input.color);
        return output;
    }

    struct PSInput {
        float4 in_position : TEXCOORD0;
    };

    struct PSOutput {
        float4 out_color : SV_TARGET0;
    };

    PSOutput PSMain(PSInput input) {
        PSOutput output;
        output.out_color =  input.in_position;
        float4 result = Add(input.in_position, float4(1.0, 1.0, 1.0, 1.0));
        return output;
    }
    """
    try:
        tokens = tokenize_code(code)
        ast = parse_code(tokens)
        generated_code = generate_code(ast)
        print(generated_code)
    except SyntaxError:
        pytest.fail("Function call parsing or code generation not implemented.")


def test_else_if_codegen():
    code = """
    struct VSInput {
    float4 position : POSITION;
    float4 color : TEXCOORD0;
    };

    struct VSOutput {
        float4 out_position : TEXCOORD0;
    };

    VSOutput VSMain(VSInput input) {
        VSOutput output;
        output.out_position =  input.position;
        if (input.color.r > 0.5) {
            output.out_position = input.color;
        }
        else {
            output.out_position = float4(0.0, 0.0, 0.0, 1.0);
        }
        return output;
    }

    struct PSInput {
        float4 in_position : TEXCOORD0;
    };

    struct PSOutput {
        float4 out_color : SV_TARGET0;
    };

    PSOutput PSMain(PSInput input) {
        PSOutput output;
        if (input.in_position.r > 0.5) {
            output.out_color = input.in_position;
        } else if (input.in_position.r == 0.5){
            output.out_color = float4(1.0, 1.0, 1.0, 1.0);
        } else {
            output.out_color = float4(0.0, 0.0, 0.0, 1.0);
        }
        return output;
    }
    """
    try:
        tokens = tokenize_code(code)
        ast = parse_code(tokens)
        generated_code = generate_code(ast)
        print(generated_code)
    except SyntaxError:
        pytest.fail("Else_if statement parsing or code generation not implemented.")


def test_assignment_ops_codegen():
    code = """
    PSOutput PSMain(PSInput input) {
        PSOutput output;
        output.out_color = float4(0.0, 0.0, 0.0, 1.0);

        if (input.in_position.r > 0.5) {
            output.out_color += input.in_position;
        }

        if (input.in_position.r < 0.5) {
            output.out_color -= float4(0.1, 0.1, 0.1, 0.1);
        }

        if (input.in_position.g > 0.5) {
            output.out_color *= 2.0;
        }

        if (input.in_position.b > 0.5) {
            out_color /= 2.0;
        }

        // Testing SHIFT_LEFT (<<) operator on some condition
        if (input.in_position.r == 0.5) {
            uint redValue = asuint(output.out_color.r);
            output.redValue ^= 0x1;
            output.out_color.r = asfloat(redValue);

            output.redValue |= 0x2;
            // Applying shift left operation
            output.redValue << 1; // Shift left by 1
            output.redValue &= 0x3;
        }
        
        // Testing SHIFT_RIGHT (>>) operator on some condition
        if (input.in_position.r == 0.25) {
            uint redValue = asuint(output.out_color.r);
            output.redValue ^= 0x1;
            output.out_color.r = asfloat(redValue);

            output.redValue |= 0x2;
            // Applying shift left operation
            output.redValue >> 1; // Shift left by 1
            output.redValue &= 0x3;
        } 
        
        // Testing BITWISE_XOR (^) operator on some condition
        if (input.in_position.r == 0.5) {
            uint redValue = asuint(output.out_color.r);
            output.redValue ^ 0x1;  
            // BITWISE_XOR operation
            output.out_color.r = asfloat(redValue);
        }



        return output;
    }
    """
    try:
        tokens = tokenize_code(code)
        ast = parse_code(tokens)
        generated_code = generate_code(ast)
        print(generated_code)
    except SyntaxError:
        pytest.fail("assignment ops parsing or code generation not implemented.")


def test_bitwise_ops_codgen():
    code = """
        PSOutput PSMain(PSInput input) {
            PSOutput output;
            output.out_color = float4(0.0, 0.0, 0.0, 1.0);
            uint val = 0x01;
            if (val | 0x02) {
                // Test case for bitwise OR
            }
            uint filterA = 0b0001; // First filter
            uint filterB = 0b1000; // Second filter

            // Merge both filters
            uint combinedFilter = filterA | filterB; // combinedFilter becomes 0b1001
            return output;
        }
        """
    try:
        tokens = tokenize_code(code)
        ast = parse_code(tokens)
        generated_code = generate_code(ast)
        print(generated_code)
    except SyntaxError:
        pytest.fail("bitwise_op parsing or codegen not implemented.")


<<<<<<< HEAD
def test_switch_case_codegen():
    code = """
    struct PSInput {
        float4 in_position : TEXCOORD0;
        int value : SV_InstanceID;
    };

    struct PSOutput {
        float4 out_color : SV_Target;
=======
def test_include_codegen():
    code = """
    #include "common.hlsl"
    struct VSInput {
    float4 position : POSITION;
    float4 color : TEXCOORD0;
    };

    struct VSOutput {
        float4 out_position : TEXCOORD0;
    };

    VSOutput VSMain(VSInput input) {
        VSOutput output;
        output.out_position =  input.position;
        return output;
    }

    struct PSInput {
        float4 in_position : TEXCOORD0;
    };

    struct PSOutput {
        float4 out_color : SV_TARGET0;
>>>>>>> 6fce0a1f
    };

    PSOutput PSMain(PSInput input) {
        PSOutput output;
<<<<<<< HEAD
        switch (input.value) {
            case 1:
                output.out_color = float4(1.0, 0.0, 0.0, 1.0);
                break;
            case 2:
                output.out_color = float4(0.0, 1.0, 0.0, 1.0);
                break;
            default:
                output.out_color = float4(0.0, 0.0, 1.0, 1.0);
                break;
        }
=======
        output.out_color =  input.in_position;
>>>>>>> 6fce0a1f
        return output;
    }
    """
    try:
        tokens = tokenize_code(code)
        ast = parse_code(tokens)
        generated_code = generate_code(ast)
        print(generated_code)
    except SyntaxError:
<<<<<<< HEAD
        pytest.fail("Switch-case parsing or code generation not implemented.")
=======
        pytest.fail("Include statement failed to parse or generate code.")
>>>>>>> 6fce0a1f


if __name__ == "__main__":
    pytest.main()<|MERGE_RESOLUTION|>--- conflicted
+++ resolved
@@ -498,7 +498,47 @@
         pytest.fail("bitwise_op parsing or codegen not implemented.")
 
 
-<<<<<<< HEAD
+def test_include_codegen():
+    code = """
+    #include "common.hlsl"
+    struct VSInput {
+    float4 position : POSITION;
+    float4 color : TEXCOORD0;
+    };
+
+    struct VSOutput {
+        float4 out_position : TEXCOORD0;
+    };
+
+    VSOutput VSMain(VSInput input) {
+        VSOutput output;
+        output.out_position =  input.position;
+        return output;
+    }
+
+    struct PSInput {
+        float4 in_position : TEXCOORD0;
+    };
+
+    struct PSOutput {
+        float4 out_color : SV_TARGET0;
+    };
+
+    PSOutput PSMain(PSInput input) {
+        PSOutput output;
+        output.out_color =  input.in_position;
+        return output;
+    }
+    """
+    try:
+        tokens = tokenize_code(code)
+        ast = parse_code(tokens)
+        generated_code = generate_code(ast)
+        print(generated_code)
+    except SyntaxError:
+        pytest.fail("Include statement failed to parse or generate code.")
+        
+        
 def test_switch_case_codegen():
     code = """
     struct PSInput {
@@ -508,37 +548,10 @@
 
     struct PSOutput {
         float4 out_color : SV_Target;
-=======
-def test_include_codegen():
-    code = """
-    #include "common.hlsl"
-    struct VSInput {
-    float4 position : POSITION;
-    float4 color : TEXCOORD0;
-    };
-
-    struct VSOutput {
-        float4 out_position : TEXCOORD0;
-    };
-
-    VSOutput VSMain(VSInput input) {
-        VSOutput output;
-        output.out_position =  input.position;
-        return output;
-    }
-
-    struct PSInput {
-        float4 in_position : TEXCOORD0;
-    };
-
-    struct PSOutput {
-        float4 out_color : SV_TARGET0;
->>>>>>> 6fce0a1f
-    };
-
-    PSOutput PSMain(PSInput input) {
-        PSOutput output;
-<<<<<<< HEAD
+    };
+
+    PSOutput PSMain(PSInput input) {
+        PSOutput output;
         switch (input.value) {
             case 1:
                 output.out_color = float4(1.0, 0.0, 0.0, 1.0);
@@ -550,23 +563,16 @@
                 output.out_color = float4(0.0, 0.0, 1.0, 1.0);
                 break;
         }
-=======
-        output.out_color =  input.in_position;
->>>>>>> 6fce0a1f
-        return output;
-    }
-    """
-    try:
-        tokens = tokenize_code(code)
-        ast = parse_code(tokens)
-        generated_code = generate_code(ast)
-        print(generated_code)
-    except SyntaxError:
-<<<<<<< HEAD
+        return output;
+    }
+    """
+    try:
+        tokens = tokenize_code(code)
+        ast = parse_code(tokens)
+        generated_code = generate_code(ast)
+        print(generated_code)
+    except SyntaxError:
         pytest.fail("Switch-case parsing or code generation not implemented.")
-=======
-        pytest.fail("Include statement failed to parse or generate code.")
->>>>>>> 6fce0a1f
 
 
 if __name__ == "__main__":
