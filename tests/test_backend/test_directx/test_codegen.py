from crosstl.src.backend.DirectX import DirectxCrossGLCodeGen
from crosstl.src.backend.DirectX.DirectxLexer import HLSLLexer
from crosstl.src.backend.DirectX.DirectxParser import HLSLParser
import pytest
from typing import List


def generate_code(ast_node):
    """Test the code generator
    Args:
        ast_node: The abstract syntax tree generated from the code
    Returns:
        str: The generated code from the abstract syntax tree
    """
    codegen = DirectxCrossGLCodeGen.HLSLToCrossGLConverter()
    return codegen.generate(ast_node)


def tokenize_code(code: str) -> List:
    """Helper function to tokenize code."""
    lexer = HLSLLexer(code)
    return lexer.tokens


def parse_code(tokens: List):
    """Helper function to parse tokens into an AST."""
    parser = HLSLParser(tokens)
    return parser.parse()


def test_struct_codegen():
    code = """
    struct VSInput {
    float4 position : POSITION;
    float4 color : TEXCOORD0;
    };

    struct VSOutput {
        float4 out_position : TEXCOORD0;
    };

    VSOutput VSMain(VSInput input) {
        VSOutput output;
        output.out_position =  input.position;
        return output;
    }

    struct PSInput {
        float4 in_position : TEXCOORD0;
    };

    struct PSOutput {
        float4 out_color : SV_TARGET0;
    };

    PSOutput PSMain(PSInput input) {
        PSOutput output;
        output.out_color =  input.in_position;
        return output;
    }
    """
    try:
        tokens = tokenize_code(code)
        ast = parse_code(tokens)
        generated_code = generate_code(ast)
        print(generated_code)
    except SyntaxError:
        pytest.fail("Struct parsing or code generation not implemented.")


def test_if_codegen():
    code = """
    struct VSInput {
    float4 position : POSITION;
    float4 color : TEXCOORD0;
    };

    struct VSOutput {
        float4 out_position : TEXCOORD0;
    };

    VSOutput VSMain(VSInput input) {
        VSOutput output;
        output.out_position =  input.position;
        if (input.color.r > 0.5) {
            output.out_position = input.color;
        }
        return output;
    }

    struct PSInput {
        float4 in_position : TEXCOORD0;
    };

    struct PSOutput {
        float4 out_color : SV_TARGET0;
    };

    PSOutput PSMain(PSInput input) {
        PSOutput output;
        output.out_color =  input.in_position;
        if (input.in_position.r > 0.5) {
            output.out_color = float4(1.0, 1.0, 1.0, 1.0);
        }
        return output;
    }
    """
    try:
        tokens = tokenize_code(code)
        ast = parse_code(tokens)
        generated_code = generate_code(ast)
        print(generated_code)
    except SyntaxError:
        pytest.fail("If statement parsing or code generation not implemented.")


def test_for_codegen():
    code = """
    struct VSInput {
    float4 position : POSITION;
    float4 color : TEXCOORD0;
    };

    struct VSOutput {
        float4 out_position : TEXCOORD0;
    };

    VSOutput VSMain(VSInput input) {
        VSOutput output;
        output.out_position =  input.position;
        for (int i = 0; i < 10; i=i+1) {
            output.out_position = input.color;
        }
        return output;
    }

    struct PSInput {
        float4 in_position : TEXCOORD0;
    };

    struct PSOutput {
        float4 out_color : SV_TARGET0;
    };

    PSOutput PSMain(PSInput input) {
        PSOutput output;
        output.out_color =  input.in_position;
        for (int i = 0; i < 10; i=i+1) {
            output.out_color = float4(1.0, 1.0, 1.0, 1.0);
        }
        return output;
    }
    """
    try:
        tokens = tokenize_code(code)
        ast = parse_code(tokens)
        generated_code = generate_code(ast)
        print(generated_code)
    except SyntaxError:
        pytest.fail("For loop parsing or code generation not implemented.")


def test_while_codegen():
    code = """
    struct VSInput {
    float4 position : POSITION;
    float4 color : TEXCOORD0;
    };

    struct VSOutput {
        float4 out_position : TEXCOORD0;
    };

    VSOutput VSMain(VSInput input) {
        VSOutput output;
        output.out_position = input.position;
        int i = 0;
        while (i < 10) {
            output.out_position = input.color;
            i = i + 1;  // Increment the loop variable
        }
        return output;
    }

    struct PSInput {
        float4 in_position : TEXCOORD0;
    };

    struct PSOutput {
        float4 out_color : SV_TARGET0;
    };

    PSOutput PSMain(PSInput input) {
        PSOutput output;
        output.out_color = input.in_position;
        int i = 0;
        while (i < 10) {
            output.out_color = float4(1.0, 1.0, 1.0, 1.0);
            i = i + 1;  // Increment the loop variable
        }
        return output;
    }
    """
    try:
        tokens = tokenize_code(code)
        ast = parse_code(tokens)
        generated_code = generate_code(ast)
        print(generated_code)
    except SyntaxError:
        pytest.fail("While loop parsing or code generation not implemented.")


def test_do_while_codegen():
    code = """
    struct VSInput {
        float4 position : POSITION;
        float4 color : TEXCOORD0;
    };
    struct VSOutput {
        float4 out_position : TEXCOORD0;
    };
    VSOutput VSMain(VSInput input) {
        VSOutput output;
        output.out_position = input.position;
        int i = 0;
        do {
            output.out_position = input.color;
            i = i + 1;  // Increment the loop variable
        } while (i < 10);
        return output;
    }
    struct PSInput {
        float4 in_position : TEXCOORD0;
    };
    struct PSOutput {
        float4 out_color : SV_TARGET0;
    };
    PSOutput PSMain(PSInput input) {
        PSOutput output;
        output.out_color = input.in_position;
        int i = 0;
        do {
            output.out_color = float4(1.0, 1.0, 1.0, 1.0);
            i = i + 1;  // Increment the loop variable
        } while (i < 10);
        return output;
    }
    """
    try:
        tokens = tokenize_code(code)
        ast = parse_code(tokens)
        generated_code = generate_code(ast)
        print(generated_code)
    except SyntaxError:
        pytest.fail("While loop parsing or code generation not implemented.")


def test_else_codegen():
    code = """
    struct VSInput {
    float4 position : POSITION;
    float4 color : TEXCOORD0;
    };

    struct VSOutput {
        float4 out_position : TEXCOORD0;
    };

    VSOutput VSMain(VSInput input) {
        VSOutput output;
        output.out_position =  input.position;
        if (input.color.r > 0.5) {
            output.out_position = input.color;
        }
        else {
            output.out_position = float4(0.0, 0.0, 0.0, 1.0);
        }
        return output;
    }

    struct PSInput {
        float4 in_position : TEXCOORD0;
    };

    struct PSOutput {
        float4 out_color : SV_TARGET0;
    };

    PSOutput PSMain(PSInput input) {
        PSOutput output;
        output.out_color =  input.in_position;
        if (input.in_position.r > 0.5) {
            output.out_color = float4(1.0, 1.0, 1.0, 1.0);
        }
        else {
            output.out_color = float4(0.0, 0.0, 0.0, 1.0);
        }
        return output;
    }
    """
    try:
        tokens = tokenize_code(code)
        ast = parse_code(tokens)
        generated_code = generate_code(ast)
        print(generated_code)
    except SyntaxError:
        pytest.fail("Else statement parsing or code generation not implemented.")


def test_function_call_codegen():
    code = """
    struct VSInput {
    float4 position : POSITION;
    float4 color : TEXCOORD0;
    };

    struct VSOutput {
        float4 out_position : TEXCOORD0;
    };

    float4 Add(float4 a, float4 b) {
        return a + b;
    }
    VSOutput VSMain(VSInput input) {
        VSOutput output;
        output.out_position =  input.position;
        float4 result = Add(input.position, input.color);
        return output;
    }

    struct PSInput {
        float4 in_position : TEXCOORD0;
    };

    struct PSOutput {
        float4 out_color : SV_TARGET0;
    };

    PSOutput PSMain(PSInput input) {
        PSOutput output;
        output.out_color =  input.in_position;
        float4 result = Add(input.in_position, float4(1.0, 1.0, 1.0, 1.0));
        return output;
    }
    """
    try:
        tokens = tokenize_code(code)
        ast = parse_code(tokens)
        generated_code = generate_code(ast)
        print(generated_code)
    except SyntaxError:
        pytest.fail("Function call parsing or code generation not implemented.")


def test_else_if_codegen():
    code = """
    struct VSInput {
    float4 position : POSITION;
    float4 color : TEXCOORD0;
    };

    struct VSOutput {
        float4 out_position : TEXCOORD0;
    };

    VSOutput VSMain(VSInput input) {
        VSOutput output;
        output.out_position =  input.position;
        if (input.color.r > 0.5) {
            output.out_position = input.color;
        }
        else {
            output.out_position = float4(0.0, 0.0, 0.0, 1.0);
        }
        return output;
    }

    struct PSInput {
        float4 in_position : TEXCOORD0;
    };

    struct PSOutput {
        float4 out_color : SV_TARGET0;
    };

    PSOutput PSMain(PSInput input) {
        PSOutput output;
        if (input.in_position.r > 0.5) {
            output.out_color = input.in_position;
        } else if (input.in_position.r == 0.5){
            output.out_color = float4(1.0, 1.0, 1.0, 1.0);
        } else {
            output.out_color = float4(0.0, 0.0, 0.0, 1.0);
        }
        return output;
    }
    """
    try:
        tokens = tokenize_code(code)
        ast = parse_code(tokens)
        generated_code = generate_code(ast)
        print(generated_code)
    except SyntaxError:
        pytest.fail("Else_if statement parsing or code generation not implemented.")


def test_assignment_ops_parsing():
    code = """
    PSOutput PSMain(PSInput input) {
        PSOutput output;
        output.out_color = float4(0.0, 0.0, 0.0, 1.0);

        if (input.in_position.r > 0.5) {
            output.out_color += input.in_position;
        }

        if (input.in_position.r < 0.5) {
            output.out_color -= float4(0.1, 0.1, 0.1, 0.1);
        }

        if (input.in_position.g > 0.5) {
            output.out_color *= 2.0;
        }

        if (input.in_position.b > 0.5) {
            out_color /= 2.0;
        }

        // Testing SHIFT_LEFT (<<=) operator on some condition
        if (input.in_position.r == 0.5) {
            uint redValue = asuint(output.out_color.r);
            output.redValue ^= 0x1;
            output.out_color.r = asfloat(redValue);

            output.redValue |= 0x2;

<<<<<<< HEAD
            // Applying shift left operation
            output.redValue <<= 1; // Shift left by 1
=======
            output.redValue &= 0x3;

>>>>>>> 676f9013
        }


        return output;
    }
    """
    try:
        tokens = tokenize_code(code)
        ast = parse_code(tokens)
        generated_code = generate_code(ast)
        print(generated_code)
    except SyntaxError:
        pytest.fail("assignment ops parsing or code generation not implemented.")


if __name__ == "__main__":
    pytest.main()<|MERGE_RESOLUTION|>--- conflicted
+++ resolved
@@ -433,14 +433,9 @@
             output.out_color.r = asfloat(redValue);
 
             output.redValue |= 0x2;
-
-<<<<<<< HEAD
             // Applying shift left operation
             output.redValue <<= 1; // Shift left by 1
-=======
             output.redValue &= 0x3;
-
->>>>>>> 676f9013
         }
 
 
