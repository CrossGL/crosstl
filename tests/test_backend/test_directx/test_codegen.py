from crosstl.backend.DirectX import DirectxCrossGLCodeGen
from crosstl.backend.DirectX.DirectxLexer import HLSLLexer
from crosstl.backend.DirectX.DirectxParser import HLSLParser
import pytest
from typing import List


def generate_code(ast_node):
    """Test the code generator
    Args:
        ast_node: The abstract syntax tree generated from the code
    Returns:
        str: The generated code from the abstract syntax tree
    """
    codegen = DirectxCrossGLCodeGen.HLSLToCrossGLConverter()
    return codegen.generate(ast_node)


def tokenize_code(code: str) -> List:
    """Helper function to tokenize code."""
    lexer = HLSLLexer(code)
    return lexer.tokens


def parse_code(tokens: List):
    """Helper function to parse tokens into an AST."""
    parser = HLSLParser(tokens)
    return parser.parse()


def test_struct_codegen():
    code = """
    struct VSInput {
    float4 position : POSITION;
    float4 color : TEXCOORD0;
    };

    struct VSOutput {
        float4 out_position : TEXCOORD0;
    };

    VSOutput VSMain(VSInput input) {
        VSOutput output;
        output.out_position =  input.position;
        return output;
    }

    struct PSInput {
        float4 in_position : TEXCOORD0;
    };

    struct PSOutput {
        float4 out_color : SV_TARGET0;
    };

    PSOutput PSMain(PSInput input) {
        PSOutput output;
        output.out_color =  input.in_position;
        return output;
    }
    """
    try:
        tokens = tokenize_code(code)
        ast = parse_code(tokens)
        generated_code = generate_code(ast)
        print(generated_code)
    except SyntaxError:
        pytest.fail("Struct parsing or code generation not implemented.")


def test_if_codegen():
    code = """
    struct VSInput {
    float4 position : POSITION;
    float4 color : TEXCOORD0;
    };

    struct VSOutput {
        float4 out_position : TEXCOORD0;
    };

    VSOutput VSMain(VSInput input) {
        VSOutput output;
        output.out_position =  input.position;
        if (input.color.r > 0.5) {
            output.out_position = input.color;
        }
        return output;
    }

    struct PSInput {
        float4 in_position : TEXCOORD0;
    };

    struct PSOutput {
        float4 out_color : SV_TARGET0;
    };

    PSOutput PSMain(PSInput input) {
        PSOutput output;
        output.out_color =  input.in_position;
        if (input.in_position.r > 0.5) {
            output.out_color = float4(1.0, 1.0, 1.0, 1.0);
        }
        return output;
    }
    """
    try:
        tokens = tokenize_code(code)
        ast = parse_code(tokens)
        generated_code = generate_code(ast)
        print(generated_code)
    except SyntaxError:
        pytest.fail("If statement parsing or code generation not implemented.")


def test_for_codegen():
    code = """
    #pragma exclude_renderers vulkan;
    struct VSInput {
    float4 position : POSITION;
    float4 color : TEXCOORD0;
    };

    struct VSOutput {
        float4 out_position : TEXCOORD0;
    };

    VSOutput VSMain(VSInput input) {
        VSOutput output;
        output.out_position =  input.position;
        for (int i = 0; i < 10; i=i+1) {
            output.out_position = input.color;
        }
        return output;
    }

    struct PSInput {
        float4 in_position : TEXCOORD0;
    };

    struct PSOutput {
        float4 out_color : SV_TARGET0;
    };

    PSOutput PSMain(PSInput input) {
        PSOutput output;
        output.out_color =  input.in_position;
        for (int i = 0; i < 10; i=i+1) {
            output.out_color = float4(1.0, 1.0, 1.0, 1.0);
        }
        return output;
    }
    """
    try:
        tokens = tokenize_code(code)
        ast = parse_code(tokens)
        generated_code = generate_code(ast)
        print(generated_code)
    except SyntaxError:
        pytest.fail("For loop parsing or code generation not implemented.")


def test_while_codegen():
    code = """
    struct VSInput {
    float4 position : POSITION;
    float4 color : TEXCOORD0;
    };

    struct VSOutput {
        float4 out_position : TEXCOORD0;
    };

    VSOutput VSMain(VSInput input) {
        VSOutput output;
        output.out_position = input.position;
        int i = 0;
        while (i < 10) {
            output.out_position = input.color;
            i = i + 1;  // Increment the loop variable
        }
        return output;
    }

    struct PSInput {
        float4 in_position : TEXCOORD0;
    };

    struct PSOutput {
        float4 out_color : SV_TARGET0;
    };

    PSOutput PSMain(PSInput input) {
        PSOutput output;
        output.out_color = input.in_position;
        int i = 0;
        while (i < 10) {
            output.out_color = float4(1.0, 1.0, 1.0, 1.0);
            i = i + 1;  // Increment the loop variable
        }
        return output;
    }
    """
    try:
        tokens = tokenize_code(code)
        ast = parse_code(tokens)
        generated_code = generate_code(ast)
        print(generated_code)
    except SyntaxError:
        pytest.fail("While loop parsing or code generation not implemented.")


def test_do_while_codegen():
    code = """
    struct VSInput {
        float4 position : POSITION;
        float4 color : TEXCOORD0;
    };
    struct VSOutput {
        float4 out_position : TEXCOORD0;
    };
    VSOutput VSMain(VSInput input) {
        VSOutput output;
        output.out_position = input.position;
        int i = 0;
        do {
            output.out_position = input.color;
            i = i + 1;  // Increment the loop variable
        } while (i < 10);
        return output;
    }
    struct PSInput {
        float4 in_position : TEXCOORD0;
    };
    struct PSOutput {
        float4 out_color : SV_TARGET0;
    };
    PSOutput PSMain(PSInput input) {
        PSOutput output;
        output.out_color = input.in_position;
        int i = 0;
        do {
            output.out_color = float4(1.0, 1.0, 1.0, 1.0);
            i = i + 1;  // Increment the loop variable
        } while (i < 10);
        return output;
    }
    """
    try:
        tokens = tokenize_code(code)
        ast = parse_code(tokens)
        generated_code = generate_code(ast)
        print(generated_code)
    except SyntaxError:
        pytest.fail("While loop parsing or code generation not implemented.")


def test_else_codegen():
    code = """
    struct VSInput {
    float4 position : POSITION;
    float4 color : TEXCOORD0;
    };

    struct VSOutput {
        float4 out_position : TEXCOORD0;
    };

    VSOutput VSMain(VSInput input) {
        VSOutput output;
        output.out_position =  input.position;
        if (input.color.r > 0.5) {
            output.out_position = input.color;
        }
        else {
            output.out_position = float4(0.0, 0.0, 0.0, 1.0);
        }
        return output;
    }

    struct PSInput {
        float4 in_position : TEXCOORD0;
    };

    struct PSOutput {
        float4 out_color : SV_TARGET0;
    };

    PSOutput PSMain(PSInput input) {
        PSOutput output;
        output.out_color =  input.in_position;
        if (input.in_position.r > 0.5) {
            output.out_color = float4(1.0, 1.0, 1.0, 1.0);
        }
        else {
            output.out_color = float4(0.0, 0.0, 0.0, 1.0);
        }
        return output;
    }
    """
    try:
        tokens = tokenize_code(code)
        ast = parse_code(tokens)
        generated_code = generate_code(ast)
        print(generated_code)
    except SyntaxError:
        pytest.fail("Else statement parsing or code generation not implemented.")


def test_function_call_codegen():
    code = """
    struct VSInput {
    float4 position : POSITION;
    float4 color : TEXCOORD0;
    };

    struct VSOutput {
        float4 out_position : TEXCOORD0;
    };

    float4 Add(float4 a, float4 b) {
        return a + b;
    }
    VSOutput VSMain(VSInput input) {
        VSOutput output;
        output.out_position =  input.position;
        float4 result = Add(input.position, input.color);
        return output;
    }

    struct PSInput {
        float4 in_position : TEXCOORD0;
    };

    struct PSOutput {
        float4 out_color : SV_TARGET0;
    };

    PSOutput PSMain(PSInput input) {
        PSOutput output;
        output.out_color =  input.in_position;
        float4 result = Add(input.in_position, float4(1.0, 1.0, 1.0, 1.0));
        return output;
    }
    """
    try:
        tokens = tokenize_code(code)
        ast = parse_code(tokens)
        generated_code = generate_code(ast)
        print(generated_code)
    except SyntaxError:
        pytest.fail("Function call parsing or code generation not implemented.")


def test_else_if_codegen():
    code = """
    struct VSInput {
    float4 position : POSITION;
    float4 color : TEXCOORD0;
    };

    struct VSOutput {
        float4 out_position : TEXCOORD0;
    };

    VSOutput VSMain(VSInput input) {
        VSOutput output;
        output.out_position =  input.position;
        if (input.color.r > 0.5) {
            output.out_position = input.color;
        }
        else {
            output.out_position = float4(0.0, 0.0, 0.0, 1.0);
        }
        return output;
    }

    struct PSInput {
        float4 in_position : TEXCOORD0;
    };

    struct PSOutput {
        float4 out_color : SV_TARGET0;
    };

    PSOutput PSMain(PSInput input) {
        PSOutput output;
        if (input.in_position.r > 0.5) {
            output.out_color = input.in_position;
        } else if (input.in_position.r == 0.5){
            output.out_color = float4(1.0, 1.0, 1.0, 1.0);
        } else {
            output.out_color = float4(0.0, 0.0, 0.0, 1.0);
        }
        return output;
    }
    """
    try:
        tokens = tokenize_code(code)
        ast = parse_code(tokens)
        generated_code = generate_code(ast)
        print(generated_code)
    except SyntaxError:
        pytest.fail("Else_if statement parsing or code generation not implemented.")


def test_assignment_ops_codegen():
    code = """
    PSOutput PSMain(PSInput input) {
        PSOutput output;
        output.out_color = float4(0.0, 0.0, 0.0, 1.0);

        if (input.in_position.r > 0.5) {
            output.out_color += input.in_position;
        }

        if (input.in_position.r < 0.5) {
            output.out_color -= float4(0.1, 0.1, 0.1, 0.1);
        }

        if (input.in_position.g > 0.5) {
            output.out_color *= 2.0;
        }

        if (input.in_position.b > 0.5) {
            out_color /= 2.0;
        }

        // Testing SHIFT_LEFT (<<) operator on some condition
        if (input.in_position.r == 0.5) {
            uint redValue = asuint(output.out_color.r);
            output.redValue ^= 0x1;
            output.out_color.r = asfloat(redValue);

            output.redValue |= 0x2;
            // Applying shift left operation
            output.redValue << 1; // Shift left by 1
            output.redValue &= 0x3;
        }
        
        // Testing SHIFT_RIGHT (>>) operator on some condition
        if (input.in_position.r == 0.25) {
            uint redValue = asuint(output.out_color.r);
            output.redValue ^= 0x1;
            output.out_color.r = asfloat(redValue);

            output.redValue |= 0x2;
            // Applying shift left operation
            output.redValue >> 1; // Shift left by 1
            output.redValue &= 0x3;
        } 
        
        // Testing BITWISE_XOR (^) operator on some condition
        if (input.in_position.r == 0.5) {
            uint redValue = asuint(output.out_color.r);
            output.redValue ^ 0x1;  
            // BITWISE_XOR operation
            output.out_color.r = asfloat(redValue);
        }



        return output;
    }
    """
    try:
        tokens = tokenize_code(code)
        ast = parse_code(tokens)
        generated_code = generate_code(ast)
        print(generated_code)
    except SyntaxError:
        pytest.fail("assignment ops parsing or code generation not implemented.")


def test_bitwise_ops_codgen():
    code = """
        PSOutput PSMain(PSInput input) {
            PSOutput output;
            output.out_color = float4(0.0, 0.0, 0.0, 1.0);
            uint val = 0x01;
            if (val | 0x02) {
                // Test case for bitwise OR
            }
            uint filterA = 0b0001; // First filter
            uint filterB = 0b1000; // Second filter

            // Merge both filters
            uint combinedFilter = filterA | filterB; // combinedFilter becomes 0b1001
            return output;
        }
        """
    try:
        tokens = tokenize_code(code)
        ast = parse_code(tokens)
        generated_code = generate_code(ast)
        print(generated_code)
    except SyntaxError:
        pytest.fail("bitwise_op parsing or codegen not implemented.")


<<<<<<< HEAD
def test_pragma_codegen():
    code = """
    #pragma exclude_renderers vulkan;
=======
def test_include_codegen():
    code = """
    #include "common.hlsl"
>>>>>>> 6fce0a1f
    struct VSInput {
    float4 position : POSITION;
    float4 color : TEXCOORD0;
    };

    struct VSOutput {
        float4 out_position : TEXCOORD0;
    };

    VSOutput VSMain(VSInput input) {
        VSOutput output;
        output.out_position =  input.position;
<<<<<<< HEAD
        for (int i = 0; i < 10; i=i+1) {
            output.out_position = input.color;
        }
=======
>>>>>>> 6fce0a1f
        return output;
    }

    struct PSInput {
        float4 in_position : TEXCOORD0;
    };

    struct PSOutput {
        float4 out_color : SV_TARGET0;
    };

    PSOutput PSMain(PSInput input) {
        PSOutput output;
        output.out_color =  input.in_position;
<<<<<<< HEAD
        for (int i = 0; i < 10; i=i+1) {
            output.out_color = float4(1.0, 1.0, 1.0, 1.0);
        }
=======
>>>>>>> 6fce0a1f
        return output;
    }
    """
    try:
        tokens = tokenize_code(code)
        ast = parse_code(tokens)
        generated_code = generate_code(ast)
        print(generated_code)
    except SyntaxError:
<<<<<<< HEAD
        pytest.fail("For loop parsing or code generation not implemented.")
=======
        pytest.fail("Include statement failed to parse or generate code.")
>>>>>>> 6fce0a1f


if __name__ == "__main__":
    pytest.main()<|MERGE_RESOLUTION|>--- conflicted
+++ resolved
@@ -499,33 +499,29 @@
         pytest.fail("bitwise_op parsing or codegen not implemented.")
 
 
-<<<<<<< HEAD
 def test_pragma_codegen():
     code = """
     #pragma exclude_renderers vulkan;
-=======
 def test_include_codegen():
     code = """
     #include "common.hlsl"
->>>>>>> 6fce0a1f
-    struct VSInput {
-    float4 position : POSITION;
-    float4 color : TEXCOORD0;
-    };
-
-    struct VSOutput {
-        float4 out_position : TEXCOORD0;
-    };
-
-    VSOutput VSMain(VSInput input) {
-        VSOutput output;
-        output.out_position =  input.position;
-<<<<<<< HEAD
+    struct VSInput {
+    float4 position : POSITION;
+    float4 color : TEXCOORD0;
+    };
+
+    struct VSOutput {
+        float4 out_position : TEXCOORD0;
+    };
+
+    VSOutput VSMain(VSInput input) {
+        VSOutput output;
+        output.out_position =  input.position;
+
         for (int i = 0; i < 10; i=i+1) {
             output.out_position = input.color;
         }
-=======
->>>>>>> 6fce0a1f
+
         return output;
     }
 
@@ -540,26 +536,23 @@
     PSOutput PSMain(PSInput input) {
         PSOutput output;
         output.out_color =  input.in_position;
-<<<<<<< HEAD
+
         for (int i = 0; i < 10; i=i+1) {
             output.out_color = float4(1.0, 1.0, 1.0, 1.0);
         }
-=======
->>>>>>> 6fce0a1f
-        return output;
-    }
-    """
-    try:
-        tokens = tokenize_code(code)
-        ast = parse_code(tokens)
-        generated_code = generate_code(ast)
-        print(generated_code)
-    except SyntaxError:
-<<<<<<< HEAD
+
+        return output;
+    }
+    """
+    try:
+        tokens = tokenize_code(code)
+        ast = parse_code(tokens)
+        generated_code = generate_code(ast)
+        print(generated_code)
+    except SyntaxError:
         pytest.fail("For loop parsing or code generation not implemented.")
-=======
         pytest.fail("Include statement failed to parse or generate code.")
->>>>>>> 6fce0a1f
+
 
 
 if __name__ == "__main__":
