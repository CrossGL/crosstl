import unittest
from DirectxPreprocessor import DirectxPreprocessor


class TestDirectxPreprocessor(unittest.TestCase):
    
    def test_preprocessor_with_defines_and_ifdef(self):
        shader_code = """
<<<<<<< HEAD
        #define PI 3.14159
        #define DEBUG 1

        #ifdef DEBUG
            float debugValue = 1.0;
        #else
            float debugValue = 0.0;
        #endif
=======
        #define MY_MACRO 10
        float value = MY_MACRO;
        """
        expected_result = """
        float value = 10;
        """

        result = self.preprocessor.preprocess(shader_code)
        self.assertEqual(result.strip(), expected_result.strip())


if __name__ == "__main__":
    unittest.main()
>>>>>>> 08fea6f2

        float computeCircleArea(float radius) {
            return PI * radius * radius;
        }
        """

<<<<<<< HEAD
        expected_output = """
            float debugValue = 1.0;

            float computeCircleArea(float radius) {
                return 3.14159 * radius * radius;
            }
        """

        preprocessor = DirectxPreprocessor()
        result = preprocessor.preprocess(shader_code)

        # Clean up the result by stripping leading/trailing whitespace for easier comparison
        result = result.strip()
        expected_output = expected_output.strip()
=======
'''import unittest
from unittest.mock import patch, mock_open
from DirectxPreprocessor import DirectxPreprocessor
import os
>>>>>>> 08fea6f2

        self.assertEqual(result, expected_output)
    
    def test_preprocessor_with_no_debug(self):
        shader_code = """
        #define PI 3.14159
        #undef DEBUG

        #ifdef DEBUG
            float debugValue = 1.0;
        #else
            float debugValue = 0.0;
        #endif

        float computeCircleArea(float radius) {
            return PI * radius * radius;
        }
        """

        expected_output = """
            float debugValue = 0.0;

            float computeCircleArea(float radius) {
                return 3.14159 * radius * radius;
            }
        """

        preprocessor = DirectxPreprocessor()
        result = preprocessor.preprocess(shader_code)

        result = result.strip()
        expected_output = expected_output.strip()

        self.assertEqual(result, expected_output)

    def test_preprocessor_without_include(self):
        shader_code = """
        #define PI 3.14159

        float computeCircleArea(float radius) {
            return PI * radius * radius;
        }
        """

        expected_output = """
            float computeCircleArea(float radius) {
                return 3.14159 * radius * radius;
            }
        """

        preprocessor = DirectxPreprocessor()
        result = preprocessor.preprocess(shader_code)

        result = result.strip()
        expected_output = expected_output.strip()

        self.assertEqual(result, expected_output)

    def test_preprocessor_with_invalid_include(self):
        shader_code = """
        #include "common.h"
        #define PI 3.14159

        float computeCircleArea(float radius) {
            return PI * radius * radius;
        }
        """

        preprocessor = DirectxPreprocessor()

        with self.assertRaises(FileNotFoundError):
            preprocessor.preprocess(shader_code)

if __name__ == "__main__":
    unittest.main()<|MERGE_RESOLUTION|>--- conflicted
+++ resolved
@@ -6,7 +6,6 @@
     
     def test_preprocessor_with_defines_and_ifdef(self):
         shader_code = """
-<<<<<<< HEAD
         #define PI 3.14159
         #define DEBUG 1
 
@@ -15,28 +14,12 @@
         #else
             float debugValue = 0.0;
         #endif
-=======
-        #define MY_MACRO 10
-        float value = MY_MACRO;
-        """
-        expected_result = """
-        float value = 10;
-        """
-
-        result = self.preprocessor.preprocess(shader_code)
-        self.assertEqual(result.strip(), expected_result.strip())
-
-
-if __name__ == "__main__":
-    unittest.main()
->>>>>>> 08fea6f2
 
         float computeCircleArea(float radius) {
             return PI * radius * radius;
         }
         """
 
-<<<<<<< HEAD
         expected_output = """
             float debugValue = 1.0;
 
@@ -51,12 +34,6 @@
         # Clean up the result by stripping leading/trailing whitespace for easier comparison
         result = result.strip()
         expected_output = expected_output.strip()
-=======
-'''import unittest
-from unittest.mock import patch, mock_open
-from DirectxPreprocessor import DirectxPreprocessor
-import os
->>>>>>> 08fea6f2
 
         self.assertEqual(result, expected_output)
     
@@ -129,6 +106,9 @@
 
         with self.assertRaises(FileNotFoundError):
             preprocessor.preprocess(shader_code)
+        result = self.preprocessor.preprocess(shader_code)
+        self.assertEqual(result.strip(), expected_result.strip())
+
 
 if __name__ == "__main__":
     unittest.main()