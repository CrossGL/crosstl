import pytest
from typing import List
from crosstl.backend.DirectX.DirectxLexer import HLSLLexer


def tokenize_code(code: str) -> List:
    """Helper function to tokenize code."""
    lexer = HLSLLexer(code)
    return lexer.tokens


def test_struct_tokenization():
    code = """
    struct VSInput {
        float4 position : SV_position;
        float4 color : TEXCOORD0;
    };

    struct VSOutput {
        float4 out_position : TEXCOORD0;
    };
    """
    try:
        tokenize_code(code)
    except SyntaxError:
        pytest.fail("struct tokenization not implemented.")


def test_if_tokenization():
    code = """
    VSOutput VSMain(VSInput input) {
        VSOutput output;
        output.out_position = input.position;
        if (input.color.r > 0.5) {
            output.out_position = input.color;
        }
        return output;
    }
    """
    try:
        tokenize_code(code)
    except SyntaxError:
        pytest.fail("if tokenization not implemented.")


def test_for_tokenization():
    code = """
    VSOutput VSMain(VSInput input) {
        VSOutput output;
        for (int i = 0; i < 10; i++) {
            output.out_position += input.position;
        }
        return output;
    }
    """
    try:
        tokenize_code(code)
    except SyntaxError:
        pytest.fail("for tokenization not implemented.")


def test_else_tokenization():
    code = """
    PSOutput PSMain(PSInput input) {
        PSOutput output;
        if (input.in_position.r > 0.5) {
            output.out_color = input.in_position;
        } else {
            output.out_color = float4(0.0, 0.0, 0.0, 1.0);
        }
        return output;
    }
    """
    try:
        tokenize_code(code)
    except SyntaxError:
        pytest.fail("else tokenization not implemented.")


def test_function_call_tokenization():
    code = """
    PSOutput PSMain(PSInput input) {
        PSOutput output;
        output.out_color = saturate(input.in_position);
        return output;
    }
    """
    try:
        tokenize_code(code)
    except SyntaxError:
        pytest.fail("Function call tokenization not implemented.")


def test_else_if_tokenization():
    code = """
    PSOutput PSMain(PSInput input) {
        PSOutput output;
        if (input.in_position.r > 0.5) {
            output.out_color = input.in_position;
        } else if (input.in_position.r == 0.5){
            output.out_color = float4(1.0, 1.0, 1.0, 1.0);
        } else {
            output.out_color = float4(0.0, 0.0, 0.0, 1.0);
        }
        return output;
    }
    """
    try:
        tokenize_code(code)
    except SyntaxError:
        pytest.fail("else_if tokenization not implemented.")


def test_assignment_ops_tokenization():
    code = """
    PSOutput PSMain(PSInput input) {
        PSOutput output;
        output.out_color = float4(0.0, 0.0, 0.0, 1.0);

        if (input.in_position.r > 0.5) {
            output.out_color += input.in_position;
        }

        if (input.in_position.r < 0.5) {
            output.out_color -= float4(0.1, 0.1, 0.1, 0.1);
        }

        if (input.in_position.g > 0.5) {
            output.out_color *= 2.0;
        }

        if (input.in_position.b > 0.5) {
            output.out_color /= 2.0;
        }

        // Testing SHIFT_LEFT (<<) operator on some condition
        if (input.in_position.r == 0.5) {
            uint redValue = asuint(output.out_color.r);
            output.redValue ^= 0x1;
            output.out_color.r = asfloat(redValue);
            output.redValue |= 0x2;

            // Applying shift left operation
            output.redValue << 1; // Shift left by 1
            redValue |= 0x2;

            redValue &= 0x3;
        }
        
        // Testing SHIFT RIGHT (>>) operator on some condition
        if (input.in_position.r == 0.25) {
            uint redValue = asuint(output.out_color.r);
            output.redValue ^= 0x1;
            output.out_color.r = asfloat(redValue);
            output.redValue |= 0x2;

            // Applying shift left operation
            output.redValue >> 1; // Shift left by 1
            redValue |= 0x2;

            redValue &= 0x3;
        }


        return output;
    }
    """
    try:
        tokenize_code(code)
    except SyntaxError:
        pytest.fail("assign_op tokenization is not implemented.")


def test_bitwise_or_tokenization():
    code = """
        uint val = 0x01;
        val = val | 0x02;
    """
    try:
        tokenize_code(code)
    except SyntaxError:
        pytest.fail("bitwise_op tokenization is not implemented.")


def test_logical_or_tokenization():
    code = """
        bool val_0 = true;
        bool val_1 = val_0 || false;
    """
    try:
        tokenize_code(code)
    except SyntaxError:
        pytest.fail("logical_or tokenization is not implemented.")


def test_logical_and_tokenization():
    code = """
        bool val_0 = true;
        bool val_1 = val_0 && false;
    """
    try:
        tokenize_code(code)
    except SyntaxError:
        pytest.fail("logical_and tokenization is not implemented.")


def test_switch_case_tokenization():
    code = """
    PSOutput PSMain(PSInput input) {
        PSOutput output;
        switch (input.value) {
            case 1:
                output.out_color = float4(1.0, 0.0, 0.0, 1.0);
                break;
            case 2:
                output.out_color = float4(0.0, 1.0, 0.0, 1.0);
                break;
            default:
                output.out_color = float4(0.0, 0.0, 1.0, 1.0);
                break;
        }
        return output;
    }
    """
    try:
        tokenize_code(code)
    except SyntaxError:
        pytest.fail("switch-case tokenization not implemented.")


<<<<<<< HEAD
def test_bitwise_and_tokenization():
    code = """
        uint val = 0x01;
        val = val & 0x02;
    """
    try:
        tokenize_code(code)
    except SyntaxError:
        pytest.fail("bitwise_and_op tokenization is not implemented.")
=======
def test_double_dtype_tokenization():
    code = """
            PSOutput PSMain(PSInput input) {
                PSOutput output;
                output.out_color = float4(0.0, 0.0, 0.0, 1.0);
                double value1 = 3.14159; // First double value
                double value2 = 2.71828; // Second double value
                double result = value1 + value2; // Adding two doubles
                if (result > 6.0) {
                    output.out_color = float4(1.0, 0.0, 0.0, 1.0); // Set color to red
                } else {
                    output.out_color = float4(0.0, 1.0, 0.0, 1.0); // Set color to green
                }
                return output;
            }
        """
    try:
        tokenize_code(code)
    except SyntaxError:
        pytest.fail("double dtype tokenization is not implemented.")
>>>>>>> be96b1f9


if __name__ == "__main__":
    pytest.main()<|MERGE_RESOLUTION|>--- conflicted
+++ resolved
@@ -228,7 +228,6 @@
         pytest.fail("switch-case tokenization not implemented.")
 
 
-<<<<<<< HEAD
 def test_bitwise_and_tokenization():
     code = """
         uint val = 0x01;
@@ -238,7 +237,8 @@
         tokenize_code(code)
     except SyntaxError:
         pytest.fail("bitwise_and_op tokenization is not implemented.")
-=======
+
+        
 def test_double_dtype_tokenization():
     code = """
             PSOutput PSMain(PSInput input) {
@@ -259,7 +259,6 @@
         tokenize_code(code)
     except SyntaxError:
         pytest.fail("double dtype tokenization is not implemented.")
->>>>>>> be96b1f9
 
 
 if __name__ == "__main__":
