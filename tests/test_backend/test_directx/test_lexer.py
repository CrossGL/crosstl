--- conflicted
+++ resolved
@@ -138,17 +138,13 @@
             uint redValue = asuint(output.out_color.r);
             output.redValue ^= 0x1;
             output.out_color.r = asfloat(redValue);
-
-<<<<<<< HEAD
             output.redValue |= 0x2;
 
             // Applying shift left operation
             output.redValue <<= 1; // Shift left by 1
-=======
             redValue |= 0x2;
 
             redValue &= 0x3;
->>>>>>> 676f9013
         }
 
 
