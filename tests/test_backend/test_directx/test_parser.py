import pytest
from typing import List
from crosstl.backend.DirectX.DirectxLexer import HLSLLexer
from crosstl.backend.DirectX.DirectxParser import HLSLParser


def parse_code(tokens: List):
    """Test the parser
    Args:
        tokens (List): The list of tokens generated from the lexer

    Returns:
        ASTNode: The abstract syntax tree generated from the code
    """
    parser = HLSLParser(tokens)
    return parser.parse()


def tokenize_code(code: str) -> List:
    """Helper function to tokenize code."""
    lexer = HLSLLexer(code)
    return lexer.tokens


def test_struct_parsing():
    code = """
    struct VSInput {
        float4 position : SV_Position;
        float4 color : TEXCOORD0;
    };

    struct VSOutput {
        float4 out_position : TEXCOORD0;
    };
    """
    try:
        tokens = tokenize_code(code)
        parse_code(tokens)
    except SyntaxError:
        pytest.fail("Struct parsing not implemented.")


def test_if_parsing():
    code = """
    VSOutput VSMain(VSInput input) {
        VSOutput output;
        output.out_position = input.position;
        if (input.color.r > 0.5) {
            output.out_position = input.color;
        }
        return output;
    }
    """
    try:
        tokens = tokenize_code(code)
        parse_code(tokens)
    except SyntaxError:
        pytest.fail("if parsing not implemented.")


def test_for_parsing():
    code = """
    VSOutput VSMain(VSInput input) {
        VSOutput output;
        for (int i = 0; i < 10; i=i+1) {
            output.out_position = input.position;
        }
        return output;
    }
    """
    try:
        tokens = tokenize_code(code)
        parse_code(tokens)
    except SyntaxError:
        pytest.fail("for parsing not implemented.")


def test_while_parsing():
    code = """
    VSOutput VSMain(VSInput input) {
        VSOutput output;
        int i = 0;
        while (i < 10) {
            output.out_position = input.position;
            i = i + 1;
        }
        return output;
    }
    """
    try:
        tokens = tokenize_code(code)
        parse_code(tokens)
    except SyntaxError:
        pytest.fail("while parsing not implemented")


def test_do_while_parsing():
    code = """
    VSOutput VSMain(VSInput input) {
        VSOutput output;
        int i = 0;
        do {
            output.out_position = input.position;
            i = i + 1;
        } while (i < 10);
        return output;
    }
    """
    try:
        tokens = tokenize_code(code)
        parse_code(tokens)
    except SyntaxError:
        pytest.fail("do while parsing not implemented")


def test_else_parsing():
    code = """
    PSOutput PSMain(PSInput input) {
        PSOutput output;
        if (input.in_position.r > 0.5) {
            output.out_color = input.in_position;
        } else {
            output.out_color = float4(0.0, 0.0, 0.0, 1.0);
        }
        return output;
    }
    """
    try:
        tokens = tokenize_code(code)
        parse_code(tokens)
    except SyntaxError:
        pytest.fail("else parsing not implemented.")


def test_function_call_parsing():
    code = """
    PSOutput PSMain(PSInput input) {
        PSOutput output;
        output.out_color = saturate(input.in_position);
        return output;
    }
    """
    try:
        tokens = tokenize_code(code)
        parse_code(tokens)
    except SyntaxError:
        pytest.fail("function call parsing not implemented.")


def test_else_if_parsing():
    code = """
    PSOutput PSMain(PSInput input) {
        PSOutput output;
        if (input.in_position.r > 0.5) {
            output.out_color = input.in_position;
        } else if (input.in_position.r == 0.5){
            output.out_color = float4(1.0, 1.0, 1.0, 1.0);
        } else {
            output.out_color = float4(0.0, 0.0, 0.0, 1.0);
        }
        return output;
    }
    """
    try:
        tokens = tokenize_code(code)
        parse_code(tokens)
    except SyntaxError:
        pytest.fail("else_if parsing not implemented.")


def test_assignment_ops_parsing():
    code = """
    PSOutput PSMain(PSInput input) {
        PSOutput output;
        output.out_color = float4(0.0, 0.0, 0.0, 1.0);

        if (input.in_position.r > 0.5) {
            output.out_color += input.in_position;
        }

        if (input.in_position.r < 0.5) {
            output.out_color -= float4(0.1, 0.1, 0.1, 0.1);
        }

        if (input.in_position.g > 0.5) {
            output.out_color *= 2.0;
        }

        if (input.in_position.b > 0.5) {
            out_color /= 2.0;
        }

        // Testing SHIFT_LEFT (<<) operator on some condition
        if (input.in_position.r == 0.5) {
            uint redValue = asuint(output.out_color.r);
            output.redValue ^= 0x1;
            output.out_color.r = asfloat(redValue);

            output.redValue |= 0x2;
            // Applying shift left operation
            output.redValue << 1; // Shift left by 1
            output.redValue &= 0x3;
        }
        
        // Testing SHIFT_RIGHT (>>) operator on some condition
        if (input.in_position.r == 0.25) {
            uint redValue = asuint(output.out_color.r);
            output.redValue ^= 0x1;
            output.out_color.r = asfloat(redValue);

            output.redValue |= 0x2;
            // Applying shift left operation
            output.redValue >> 1; // Shift left by 1
            output.redValue &= 0x3;
        }

        // Testing BITWISE_XOR (^) operator on some condition
        if (input.in_position.r == 0.5) {
            uint redValue = asuint(output.out_color.r);
            output.redValue ^ 0x1;  // BITWISE_XOR operation
            output.out_color.r = asfloat(redValue);
        }



        return output;
    }
    """
    try:
        tokens = tokenize_code(code)
        parse_code(tokens)
    except SyntaxError:
        pytest.fail("assign_op parsing not implemented.")


def test_bitwise_ops_parsing():
    code = """
        PSOutput PSMain(PSInput input) {
            PSOutput output;
            output.out_color = float4(0.0, 0.0, 0.0, 1.0);
            uint val = 0x01;
            if (val | 0x02) {
                // Test case for bitwise OR
            }
            uint filterA = 0b0001; // First filter
            uint filterB = 0b1000; // Second filter

            // Merge both filters
            uint combinedFilter = filterA | filterB; // combinedFilter becomes 0b1001
            return output;
        }
        """
    try:
        tokens = tokenize_code(code)
        parse_code(tokens)
    except SyntaxError:
        pytest.fail("bitwise_op parsing not implemented.")


def test_logical_or_ops_parsing():
    code = """
            PSOutput PSMain(PSInput input) {
                PSOutput output;
                output.out_color = float4(0.0, 0.0, 0.0, 1.0);
                // Test case for logical OR
                bool condition1 = true; // First condition
                bool condition2 = false; // Second condition
                if (condition1 || condition2) {
                    // If one of the condition is true
                    output.out_color = float4(1.0, 0.0, 0.0, 1.0); // Set color to red
                } else {
                    // If both of the conditions are false
                    output.out_color = float4(0.0, 1.0, 0.0, 1.0); // Set color to green
                }
                return output;
            }
        """
    try:
        tokens = tokenize_code(code)
        parse_code(tokens)
    except SyntaxError:
        pytest.fail("logical_or_ops not implemented.")


def test_logical_and_ops_parsing():
    code = """
            PSOutput PSMain(PSInput input) {
                PSOutput output;
                output.out_color = float4(0.0, 0.0, 0.0, 1.0);
                // Test case for logical AND
                bool condition1 = true; // First condition
                bool condition2 = false; // Second condition
                if (condition1 && condition2) {
                    // both the condition is true
                    output.out_color = float4(1.0, 0.0, 0.0, 1.0); // Set color to red
                } else {
                    // any one of the condition is false
                    output.out_color = float4(0.0, 1.0, 0.0, 1.0); // Set color to green
                }
                return output;
            }
        """
    try:
        tokens = tokenize_code(code)
        parse_code(tokens)
    except SyntaxError:
        pytest.fail("logical_and_ops not implemented.")


def test_switch_case_parsing():
    code = """
    PSOutput PSMain(PSInput input) {
        PSOutput output;
        switch (input.value) {
            case 1:
                output.out_color = float4(1.0, 0.0, 0.0, 1.0);
                break;
            case 2:
                output.out_color = float4(0.0, 1.0, 0.0, 1.0);
                break;
            default:
                output.out_color = float4(0.0, 0.0, 1.0, 1.0);
                break;
        }
        return output;
    }
    """
    try:
        tokens = tokenize_code(code)
        parse_code(tokens)
    except SyntaxError:
        pytest.fail("switch-case parsing not implemented.")


<<<<<<< HEAD
def test_bitwise_and_parsing():
    code = """
        PSOutput PSMain(PSInput input) {
            PSOutput output;
            output.out_color = float4(0.0, 0.0, 0.0, 1.0);
            uint val = 0x01;
            if (val & 0x02) {
                // Test case for bitwise AND
            }
            uint filterA = 0b0001; // First filter
            uint filterB = 0b1000; // Second filter

            // Merge both filters
            uint combinedFilter = filterA & filterB; // combinedFilter becomes 0b1001
            return output;
        }
=======
def test_double_dtype_parsing():
    code = """
            PSOutput PSMain(PSInput input) {
                PSOutput output;
                output.out_color = float4(0.0, 0.0, 0.0, 1.0);
                double value1 = 3.14159; // First double value
                double value2 = 2.71828; // Second double value
                double result = value1 + value2; // Adding two doubles
                if (result > 6.0) {
                    output.out_color = float4(1.0, 0.0, 0.0, 1.0); // Set color to red
                } else {
                    output.out_color = float4(0.0, 1.0, 0.0, 1.0); // Set color to green
                }
                return output;
            }
>>>>>>> be96b1f9
        """
    try:
        tokens = tokenize_code(code)
        parse_code(tokens)
    except SyntaxError:
<<<<<<< HEAD
        pytest.fail("bitwise_and_op parsing not implemented.")
=======
        pytest.fail("double dtype not implemented.")
>>>>>>> be96b1f9


if __name__ == "__main__":
    pytest.main()<|MERGE_RESOLUTION|>--- conflicted
+++ resolved
@@ -332,7 +332,6 @@
         pytest.fail("switch-case parsing not implemented.")
 
 
-<<<<<<< HEAD
 def test_bitwise_and_parsing():
     code = """
         PSOutput PSMain(PSInput input) {
@@ -349,7 +348,14 @@
             uint combinedFilter = filterA & filterB; // combinedFilter becomes 0b1001
             return output;
         }
-=======
+    """
+    try:
+        tokens = tokenize_code(code)
+        parse_code(tokens)
+    except SyntaxError:
+        pytest.fail("bitwise_and_op parsing not implemented.")
+        
+        
 def test_double_dtype_parsing():
     code = """
             PSOutput PSMain(PSInput input) {
@@ -365,17 +371,12 @@
                 }
                 return output;
             }
->>>>>>> be96b1f9
         """
     try:
         tokens = tokenize_code(code)
         parse_code(tokens)
     except SyntaxError:
-<<<<<<< HEAD
-        pytest.fail("bitwise_and_op parsing not implemented.")
-=======
         pytest.fail("double dtype not implemented.")
->>>>>>> be96b1f9
 
 
 if __name__ == "__main__":
