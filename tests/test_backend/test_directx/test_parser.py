import pytest
from typing import List
from crosstl.backend.DirectX.DirectxLexer import HLSLLexer
from crosstl.backend.DirectX.DirectxParser import HLSLParser


def parse_code(tokens: List):
    """Test the parser
    Args:
        tokens (List): The list of tokens generated from the lexer

    Returns:
        ASTNode: The abstract syntax tree generated from the code
    """
    parser = HLSLParser(tokens)
    return parser.parse()


def tokenize_code(code: str) -> List:
    """Helper function to tokenize code."""
    lexer = HLSLLexer(code)
    return lexer.tokenize()


def test_struct_parsing():
    code = """
    struct VSInput {
        float4 position : SV_Position;
        float4 color : TEXCOORD0;
    };

    struct VSOutput {
        float4 out_position : TEXCOORD0;
    };
    """
    try:
        tokens = tokenize_code(code)
        parse_code(tokens)
    except SyntaxError:
        pytest.fail("Struct parsing not implemented.")


def test_if_parsing():
    code = """
    VSOutput VSMain(VSInput input) {
        VSOutput output;
        output.out_position = input.position;
        if (input.color.r > 0.5) {
            output.out_position = input.color;
        }
        return output;
    }
    """
    try:
        tokens = tokenize_code(code)
        parse_code(tokens)
    except SyntaxError:
        pytest.fail("if parsing not implemented.")


def test_for_parsing():
    code = """
    VSOutput VSMain(VSInput input) {
        VSOutput output;
        for (int i = 0; i < 10; i=i+1) {
            output.out_position = input.position;
        }
        return output;
    }
    """
    try:
        tokens = tokenize_code(code)
        parse_code(tokens)
    except SyntaxError:
        pytest.fail("for parsing not implemented.")


def test_while_parsing():
    code = """
    VSOutput VSMain(VSInput input) {
        VSOutput output;
        int i = 0;
        while (i < 10) {
            output.out_position = input.position;
            i = i + 1;
        }
        return output;
    }
    """
    try:
        tokens = tokenize_code(code)
        parse_code(tokens)
    except SyntaxError:
        pytest.fail("while parsing not implemented")


def test_do_while_parsing():
    code = """
    VSOutput VSMain(VSInput input) {
        VSOutput output;
        int i = 0;
        do {
            output.out_position = input.position;
            i = i + 1;
        } while (i < 10);
        return output;
    }
    """
    try:
        tokens = tokenize_code(code)
        parse_code(tokens)
    except SyntaxError:
        pytest.fail("do while parsing not implemented")


def test_else_parsing():
    code = """
    PSOutput PSMain(PSInput input) {
        PSOutput output;
        if (input.in_position.r > 0.5) {
            output.out_color = input.in_position;
        } else {
            output.out_color = float4(0.0, 0.0, 0.0, 1.0);
        }
        return output;
    }
    """
    try:
        tokens = tokenize_code(code)
        parse_code(tokens)
    except SyntaxError:
        pytest.fail("else parsing not implemented.")


def test_function_call_parsing():
    code = """
    PSOutput PSMain(PSInput input) {
        PSOutput output;
        output.out_color = saturate(input.in_position);
        return output;
    }
    """
    try:
        tokens = tokenize_code(code)
        parse_code(tokens)
    except SyntaxError:
        pytest.fail("function call parsing not implemented.")


def test_else_if_parsing():
    code = """
    PSOutput PSMain(PSInput input) {
        PSOutput output;
        if (input.in_position.r > 0.5) {
            output.out_color = input.in_position;
        } else if (input.in_position.r == 0.5){
            output.out_color = float4(1.0, 1.0, 1.0, 1.0);
        } else {
            output.out_color = float4(0.0, 0.0, 0.0, 1.0);
        }
        return output;
    }
    """
    try:
        tokens = tokenize_code(code)
        parse_code(tokens)
    except SyntaxError:
        pytest.fail("else_if parsing not implemented.")


def test_assignment_ops_parsing():
    code = """
    PSOutput PSMain(PSInput input) {
        PSOutput output;
        output.out_color = float4(0.0, 0.0, 0.0, 1.0);

        if (input.in_position.r > 0.5) {
            output.out_color += input.in_position;
        }

        if (input.in_position.r < 0.5) {
            output.out_color -= float4(0.1, 0.1, 0.1, 0.1);
        }

        if (input.in_position.g > 0.5) {
            output.out_color *= 2.0;
        }

        if (input.in_position.b > 0.5) {
            out_color /= 2.0;
        }

        // Testing SHIFT_LEFT (<<) operator on some condition
        if (input.in_position.r == 0.5) {
            uint redValue = asuint(output.out_color.r);
            output.redValue ^= 0x1;
            output.out_color.r = asfloat(redValue);

            output.redValue |= 0x2;
            // Applying shift left operation
            output.redValue << 1; // Shift left by 1
            output.redValue &= 0x3;
        }
        
        // Testing SHIFT_RIGHT (>>) operator on some condition
        if (input.in_position.r == 0.25) {
            uint redValue = asuint(output.out_color.r);
            output.redValue ^= 0x1;
            output.out_color.r = asfloat(redValue);

            output.redValue |= 0x2;
            // Applying shift left operation
            output.redValue >> 1; // Shift left by 1
            output.redValue &= 0x3;
        }

        // Testing BITWISE_XOR (^) operator on some condition
        if (input.in_position.r == 0.5) {
            uint redValue = asuint(output.out_color.r);
            output.redValue ^ 0x1;  // BITWISE_XOR operation
            output.out_color.r = asfloat(redValue);
        }



        return output;
    }
    """
    try:
        tokens = tokenize_code(code)
        parse_code(tokens)
    except SyntaxError:
        pytest.fail("assign_op parsing not implemented.")


def test_bitwise_ops_parsing():
    code = """
        PSOutput PSMain(PSInput input) {
            PSOutput output;
            output.out_color = float4(0.0, 0.0, 0.0, 1.0);
            uint val = 0x01;
            if (val | 0x02) {
                // Test case for bitwise OR
            }
            uint filterA = 0b0001; // First filter
            uint filterB = 0b1000; // Second filter

            // Merge both filters
            uint combinedFilter = filterA | filterB; // combinedFilter becomes 0b1001
            return output;
        }
        """
    try:
        tokens = tokenize_code(code)
        parse_code(tokens)
    except SyntaxError:
        pytest.fail("bitwise_op parsing not implemented.")


def test_logical_or_ops_parsing():
    code = """
            PSOutput PSMain(PSInput input) {
                PSOutput output;
                output.out_color = float4(0.0, 0.0, 0.0, 1.0);
                // Test case for logical OR
                bool condition1 = true; // First condition
                bool condition2 = false; // Second condition
                if (condition1 || condition2) {
                    // If one of the condition is true
                    output.out_color = float4(1.0, 0.0, 0.0, 1.0); // Set color to red
                } else {
                    // If both of the conditions are false
                    output.out_color = float4(0.0, 1.0, 0.0, 1.0); // Set color to green
                }
                return output;
            }
        """
    try:
        tokens = tokenize_code(code)
        parse_code(tokens)
    except SyntaxError:
        pytest.fail("logical_or_ops not implemented.")


def test_logical_and_ops_parsing():
    code = """
            PSOutput PSMain(PSInput input) {
                PSOutput output;
                output.out_color = float4(0.0, 0.0, 0.0, 1.0);
                // Test case for logical AND
                bool condition1 = true; // First condition
                bool condition2 = false; // Second condition
                if (condition1 && condition2) {
                    // both the condition is true
                    output.out_color = float4(1.0, 0.0, 0.0, 1.0); // Set color to red
                } else {
                    // any one of the condition is false
                    output.out_color = float4(0.0, 1.0, 0.0, 1.0); // Set color to green
                }
                return output;
            }
        """
    try:
        tokens = tokenize_code(code)
        parse_code(tokens)
    except SyntaxError:
        pytest.fail("logical_and_ops not implemented.")


def test_switch_case_parsing():
    code = """
    PSOutput PSMain(PSInput input) {
        PSOutput output;
        switch (input.value) {
            case 1:
                output.out_color = float4(1.0, 0.0, 0.0, 1.0);
                break;
            case 2:
                output.out_color = float4(0.0, 1.0, 0.0, 1.0);
                break;
            default:
                output.out_color = float4(0.0, 0.0, 1.0, 1.0);
                break;
        }
        return output;
    }
    """
    try:
        tokens = tokenize_code(code)
        parse_code(tokens)
    except SyntaxError:
        pytest.fail("switch-case parsing not implemented.")


def test_double_dtype_parsing():
    code = """
            PSOutput PSMain(PSInput input) {
                PSOutput output;
                output.out_color = float4(0.0, 0.0, 0.0, 1.0);
                double value1 = 3.14159; // First double value
                double value2 = 2.71828; // Second double value
                double result = value1 + value2; // Adding two doubles
                if (result > 6.0) {
                    output.out_color = float4(1.0, 0.0, 0.0, 1.0); // Set color to red
                } else {
                    output.out_color = float4(0.0, 1.0, 0.0, 1.0); // Set color to green
                }
                return output;
            }
        """
    try:
        tokens = tokenize_code(code)
        parse_code(tokens)
    except SyntaxError:
        pytest.fail("double dtype not implemented.")


<<<<<<< HEAD
def test_double_dtype_parsing():
    code = """
            PSOutput PSMain(PSInput input) {
                PSOutput output;
                output.out_color = float4(0.0, 0.0, 0.0, 1.0);
                half value1 = 3.14159; // First half value
                half value2 = 2.71828; // Second half value
                half result = value1 + value2; // Adding them
                if (result > 6.0) {
                    output.out_color = float4(1.0, 0.0, 0.0, 1.0); // Set color to red
                } else {
                    output.out_color = float4(0.0, 1.0, 0.0, 1.0); // Set color to green
                }
                return output;
            }
        """
=======
def test_mod_parsing():
    code = """
    void main() {
        int a = 10 % 3;  // Basic modulus
    }
    """
>>>>>>> a83549c0
    try:
        tokens = tokenize_code(code)
        parse_code(tokens)
    except SyntaxError:
<<<<<<< HEAD
        pytest.fail("half dtype not implemented.")
=======
        pytest.fail("Modulus operator parsing not implemented")
>>>>>>> a83549c0


if __name__ == "__main__":
    pytest.main()<|MERGE_RESOLUTION|>--- conflicted
+++ resolved
@@ -355,7 +355,19 @@
         pytest.fail("double dtype not implemented.")
 
 
-<<<<<<< HEAD
+def test_mod_parsing():
+    code = """
+    void main() {
+        int a = 10 % 3;  // Basic modulus
+    }
+    """
+    try:
+        tokens = tokenize_code(code)
+        parse_code(tokens)
+    except SyntaxError:
+        pytest.fail("Modulus operator parsing not implemented")
+
+
 def test_double_dtype_parsing():
     code = """
             PSOutput PSMain(PSInput input) {
@@ -372,23 +384,11 @@
                 return output;
             }
         """
-=======
-def test_mod_parsing():
-    code = """
-    void main() {
-        int a = 10 % 3;  // Basic modulus
-    }
-    """
->>>>>>> a83549c0
-    try:
-        tokens = tokenize_code(code)
-        parse_code(tokens)
-    except SyntaxError:
-<<<<<<< HEAD
+    try:
+        tokens = tokenize_code(code)
+        parse_code(tokens)
+    except SyntaxError:
         pytest.fail("half dtype not implemented.")
-=======
-        pytest.fail("Modulus operator parsing not implemented")
->>>>>>> a83549c0
 
 
 if __name__ == "__main__":
