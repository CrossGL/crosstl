import pytest
from typing import List
from crosstl.backend.DirectX.DirectxLexer import HLSLLexer
from crosstl.backend.DirectX.DirectxParser import HLSLParser


def parse_code(tokens: List):
    """Test the parser
    Args:
        tokens (List): The list of tokens generated from the lexer

    Returns:
        ASTNode: The abstract syntax tree generated from the code
    """
    parser = HLSLParser(tokens)
    return parser.parse()


def tokenize_code(code: str) -> List:
    """Helper function to tokenize code."""
    lexer = HLSLLexer(code)
    return lexer.tokens


def test_struct_parsing():
    code = """
    struct VSInput {
        float4 position : SV_Position;
        float4 color : TEXCOORD0;
    };

    struct VSOutput {
        float4 out_position : TEXCOORD0;
    };
    """
    try:
        tokens = tokenize_code(code)
        parse_code(tokens)
    except SyntaxError:
        pytest.fail("Struct parsing not implemented.")


def test_if_parsing():
    code = """
    VSOutput VSMain(VSInput input) {
        VSOutput output;
        output.out_position = input.position;
        if (input.color.r > 0.5) {
            output.out_position = input.color;
        }
        return output;
    }
    """
    try:
        tokens = tokenize_code(code)
        parse_code(tokens)
    except SyntaxError:
        pytest.fail("if parsing not implemented.")


def test_for_parsing():
    code = """
    VSOutput VSMain(VSInput input) {
        VSOutput output;
        for (int i = 0; i < 10; i=i+1) {
            output.out_position = input.position;
        }
        return output;
    }
    """
    try:
        tokens = tokenize_code(code)
        parse_code(tokens)
    except SyntaxError:
        pytest.fail("for parsing not implemented.")


def test_while_parsing():
    code = """
    VSOutput VSMain(VSInput input) {
        VSOutput output;
        int i = 0;
        while (i < 10) {
            output.out_position = input.position;
            i = i + 1;
        }
        return output;
    }
    """
    try:
        tokens = tokenize_code(code)
        parse_code(tokens)
    except SyntaxError:
        pytest.fail("while parsing not implemented")


def test_do_while_parsing():
    code = """
    VSOutput VSMain(VSInput input) {
        VSOutput output;
        int i = 0;
        do {
            output.out_position = input.position;
            i = i + 1;
        } while (i < 10);
        return output;
    }
    """
    try:
        tokens = tokenize_code(code)
        parse_code(tokens)
    except SyntaxError:
        pytest.fail("do while parsing not implemented")


def test_else_parsing():
    code = """
    PSOutput PSMain(PSInput input) {
        PSOutput output;
        if (input.in_position.r > 0.5) {
            output.out_color = input.in_position;
        } else {
            output.out_color = float4(0.0, 0.0, 0.0, 1.0);
        }
        return output;
    }
    """
    try:
        tokens = tokenize_code(code)
        parse_code(tokens)
    except SyntaxError:
        pytest.fail("else parsing not implemented.")


def test_function_call_parsing():
    code = """
    PSOutput PSMain(PSInput input) {
        PSOutput output;
        output.out_color = saturate(input.in_position);
        return output;
    }
    """
    try:
        tokens = tokenize_code(code)
        parse_code(tokens)
    except SyntaxError:
        pytest.fail("function call parsing not implemented.")


def test_else_if_parsing():
    code = """
    PSOutput PSMain(PSInput input) {
        PSOutput output;
        if (input.in_position.r > 0.5) {
            output.out_color = input.in_position;
        } else if (input.in_position.r == 0.5){
            output.out_color = float4(1.0, 1.0, 1.0, 1.0);
        } else {
            output.out_color = float4(0.0, 0.0, 0.0, 1.0);
        }
        return output;
    }
    """
    try:
        tokens = tokenize_code(code)
        parse_code(tokens)
    except SyntaxError:
        pytest.fail("else_if parsing not implemented.")


def test_assignment_ops_parsing():
    code = """
    PSOutput PSMain(PSInput input) {
        PSOutput output;
        output.out_color = float4(0.0, 0.0, 0.0, 1.0);

        if (input.in_position.r > 0.5) {
            output.out_color += input.in_position;
        }

        if (input.in_position.r < 0.5) {
            output.out_color -= float4(0.1, 0.1, 0.1, 0.1);
        }

        if (input.in_position.g > 0.5) {
            output.out_color *= 2.0;
        }

        if (input.in_position.b > 0.5) {
            out_color /= 2.0;
        }

        // Testing SHIFT_LEFT (<<) operator on some condition
        if (input.in_position.r == 0.5) {
            uint redValue = asuint(output.out_color.r);
            output.redValue ^= 0x1;
            output.out_color.r = asfloat(redValue);

            output.redValue |= 0x2;
            // Applying shift left operation
            output.redValue << 1; // Shift left by 1
            output.redValue &= 0x3;
        }
        
        // Testing SHIFT_RIGHT (>>) operator on some condition
        if (input.in_position.r == 0.25) {
            uint redValue = asuint(output.out_color.r);
            output.redValue ^= 0x1;
            output.out_color.r = asfloat(redValue);

            output.redValue |= 0x2;
            // Applying shift left operation
            output.redValue >> 1; // Shift left by 1
            output.redValue &= 0x3;
        }

        // Testing BITWISE_XOR (^) operator on some condition
        if (input.in_position.r == 0.5) {
            uint redValue = asuint(output.out_color.r);
            output.redValue ^ 0x1;  // BITWISE_XOR operation
            output.out_color.r = asfloat(redValue);
        }



        return output;
    }
    """
    try:
        tokens = tokenize_code(code)
        parse_code(tokens)
    except SyntaxError:
        pytest.fail("assign_op parsing not implemented.")


def test_bitwise_ops_parsing():
    code = """
        PSOutput PSMain(PSInput input) {
            PSOutput output;
            output.out_color = float4(0.0, 0.0, 0.0, 1.0);
            uint val = 0x01;
            if (val | 0x02) {
                // Test case for bitwise OR
            }
            uint filterA = 0b0001; // First filter
            uint filterB = 0b1000; // Second filter

            // Merge both filters
            uint combinedFilter = filterA | filterB; // combinedFilter becomes 0b1001
            return output;
        }
        """
    try:
        tokens = tokenize_code(code)
        parse_code(tokens)
    except SyntaxError:
        pytest.fail("bitwise_op parsing not implemented.")


def test_logical_or_ops_parsing():
    code = """
            PSOutput PSMain(PSInput input) {
                PSOutput output;
                output.out_color = float4(0.0, 0.0, 0.0, 1.0);
                // Test case for logical OR
                bool condition1 = true; // First condition
                bool condition2 = false; // Second condition
                if (condition1 || condition2) {
                    // If one of the condition is true
                    output.out_color = float4(1.0, 0.0, 0.0, 1.0); // Set color to red
                } else {
                    // If both of the conditions are false
                    output.out_color = float4(0.0, 1.0, 0.0, 1.0); // Set color to green
                }
                return output;
            }
        """
    try:
        tokens = tokenize_code(code)
        parse_code(tokens)
    except SyntaxError:
        pytest.fail("logical_or_ops not implemented.")


<<<<<<< HEAD
def test_switch_case_parsing():
    code = """
    PSOutput PSMain(PSInput input) {
        PSOutput output;
        switch (input.value) {
            case 1:
                output.out_color = float4(1.0, 0.0, 0.0, 1.0);
                break;
            case 2:
                output.out_color = float4(0.0, 1.0, 0.0, 1.0);
                break;
            default:
                output.out_color = float4(0.0, 0.0, 1.0, 1.0);
                break;
        }
        return output;
    }
    """
=======
def test_logical_and_ops_parsing():
    code = """
            PSOutput PSMain(PSInput input) {
                PSOutput output;
                output.out_color = float4(0.0, 0.0, 0.0, 1.0);
                // Test case for logical AND
                bool condition1 = true; // First condition
                bool condition2 = false; // Second condition
                if (condition1 && condition2) {
                    // both the condition is true
                    output.out_color = float4(1.0, 0.0, 0.0, 1.0); // Set color to red
                } else {
                    // any one of the condition is false
                    output.out_color = float4(0.0, 1.0, 0.0, 1.0); // Set color to green
                }
                return output;
            }
        """
>>>>>>> 6fce0a1f
    try:
        tokens = tokenize_code(code)
        parse_code(tokens)
    except SyntaxError:
<<<<<<< HEAD
        pytest.fail("switch-case parsing not implemented.")
=======
        pytest.fail("logical_and_ops not implemented.")
>>>>>>> 6fce0a1f


if __name__ == "__main__":
    pytest.main()<|MERGE_RESOLUTION|>--- conflicted
+++ resolved
@@ -282,26 +282,6 @@
         pytest.fail("logical_or_ops not implemented.")
 
 
-<<<<<<< HEAD
-def test_switch_case_parsing():
-    code = """
-    PSOutput PSMain(PSInput input) {
-        PSOutput output;
-        switch (input.value) {
-            case 1:
-                output.out_color = float4(1.0, 0.0, 0.0, 1.0);
-                break;
-            case 2:
-                output.out_color = float4(0.0, 1.0, 0.0, 1.0);
-                break;
-            default:
-                output.out_color = float4(0.0, 0.0, 1.0, 1.0);
-                break;
-        }
-        return output;
-    }
-    """
-=======
 def test_logical_and_ops_parsing():
     code = """
             PSOutput PSMain(PSInput input) {
@@ -320,16 +300,36 @@
                 return output;
             }
         """
->>>>>>> 6fce0a1f
-    try:
-        tokens = tokenize_code(code)
-        parse_code(tokens)
-    except SyntaxError:
-<<<<<<< HEAD
+    try:
+        tokens = tokenize_code(code)
+        parse_code(tokens)
+    except SyntaxError:
+        pytest.fail("logical_and_ops not implemented.")
+        
+        
+def test_switch_case_parsing():
+    code = """
+    PSOutput PSMain(PSInput input) {
+        PSOutput output;
+        switch (input.value) {
+            case 1:
+                output.out_color = float4(1.0, 0.0, 0.0, 1.0);
+                break;
+            case 2:
+                output.out_color = float4(0.0, 1.0, 0.0, 1.0);
+                break;
+            default:
+                output.out_color = float4(0.0, 0.0, 1.0, 1.0);
+                break;
+        }
+        return output;
+    }
+    """
+    try:
+        tokens = tokenize_code(code)
+        parse_code(tokens)
+    except SyntaxError:
         pytest.fail("switch-case parsing not implemented.")
-=======
-        pytest.fail("logical_and_ops not implemented.")
->>>>>>> 6fce0a1f
 
 
 if __name__ == "__main__":
