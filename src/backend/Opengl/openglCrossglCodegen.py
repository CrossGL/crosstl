from .OpenglAst import *
from .OpenglParser import *
from .OpenglLexer import *


class CrossglCodeGen:
    def __init__(self):
        self.current_shader = None
        self.vertex_item = None
        self.fragment_item = None

    def generate(self, ast):
        if isinstance(ast, ShaderNode):
            self.current_shader = ast
            return self.generate_shader(ast)
        return ""

    def generate_shader(self, node):
        # Set up the shader
        self.shader_inputs = node.global_inputs
        self.shader_outputs = node.global_outputs
        self.uniforms = node.uniforms

        code = "shader main {\n"

        # Generate vertex shader section
        self.vertex_item = node.vertex_section
        if self.vertex_item:
            code += "    vertex {\n"
            # Print the vertex section to check its content
            code += self.generate_layouts(self.vertex_item.layout_qualifiers)
            # Process inputs and outputs
            for vtype, name in self.shader_inputs:
                code += f"        input {self.map_type(vtype)} {name};\n"
            for vtype, name in self.shader_outputs:
                code += f"        output {self.map_type(vtype)} {name};\n"
            for vtype, name in self.vertex_item.inputs:
                code += f"        input {self.map_type(vtype)} {name};\n"
            for vtype, name in self.vertex_item.outputs:
                code += f"        output {self.map_type(vtype)} {name};\n"
                code += "\n"
            code += self.generate_uniforms() + "\n"
            code += "\n"

            # Print the functions to check if they're there
            # print(f"Vertex functions: {self.vertex_item.functions}")

            # Generate functions
            code += self.generate_functions(self.vertex_item.functions, "vertex")
            code += "    }\n"
        else:
            print("No vertex shader section to generate.")

        # Generate fragment shader section if present
        self.fragment_item = node.fragment_section
        if self.fragment_item and (
            self.fragment_item.layout_qualifiers or self.fragment_item.functions
        ):
            code += "    fragment {\n"
            code += self.generate_layouts(self.fragment_item.layout_qualifiers)
            # Process inputs and outputs
            for vtype, name in self.fragment_item.inputs:
                code += f"        input {self.map_type(vtype)} {name};\n"
            for vtype, name in self.fragment_item.outputs:
                code += f"        output {self.map_type(vtype)} {name};\n"
                code += "\n"
            code += self.generate_uniforms() + "\n"
            code += "\n"

            # Print the functions to check if they're there
            # print(f"Fragment functions: {self.fragment_item.functions}")

            # Generate functions
            code += self.generate_functions(self.fragment_item.functions, "fragment")
            code += "    }\n"
        else:
            print("No fragment shader section to generate.")

        code += "}\n"

        return code

    def generate_uniforms(self):
        uniform_lines = []
        for uniform in self.uniforms:
            uniform_lines.append(f"        {uniform};")
        return "\n".join(uniform_lines)

    def generate_layouts(self, layouts):
        code = ""
        for layout in layouts:
            code += f"        input {layout.dtype} {layout.name};\n"
        return code

    def generate_functions(self, functions, shader_type):
        code = ""

        if shader_type in ["vertex", "fragment"]:
            for function_node in functions:
<<<<<<< HEAD
=======
                print(
                    f"Function: {function_node.name}, Return Type: {function_node.return_type}, Params: {function_node.params}"
                )
>>>>>>> c5664f7b
                # Generate parameter list
                params = ", ".join(
                    f"{self.map_type(param[0])} {param[1]}"
                    for param in function_node.params
                )
                # Generate function header
                code += f"        {self.map_type(function_node.return_type)} {function_node.name}({params}) {{\n"
                # Generate function body
                for stmt in function_node.body:
                    code += self.generate_statement(stmt, 2)
                # Close function definition
                code += "        }\n"

        return code

    def generate_statement(
        self,
        stmt,
        indent=0,
    ):
        indent_str = "    " * indent
        if isinstance(stmt, VariableNode):
            return f"{indent_str}{self.map_type(stmt.vtype)} {stmt.name};\n"
        elif isinstance(stmt, AssignmentNode):
            return f"{indent_str}{self.generate_assignment(stmt)};\n"
        elif isinstance(stmt, IfNode):
            return self.generate_if(stmt, indent)
        elif isinstance(stmt, ForNode):
            return self.generate_for(stmt, indent)
        elif isinstance(stmt, ReturnNode):
            return f"{indent_str}return {self.generate_expression(stmt.value)};\n"
        else:
            return f"{indent_str}{self.generate_expression(stmt)};\n"

    def generate_assignment(self, node):
        lhs = self.generate_expression(node.name)
        rhs = self.generate_expression(node.value)
        return f"{lhs} = {rhs}"

    def generate_if(self, node: IfNode, indent):
        indent_str = "    " * indent
        code = f"{indent_str}if ({self.generate_expression(node.condition)}) {{\n"
        for stmt in node.if_body:
            code += self.generate_statement(stmt, indent + 1)
        code += f"{indent_str}}}"
        if node.else_body:
            code += " else {\n"
            for stmt in node.else_body:
                code += self.generate_statement(stmt, indent + 1)
            code += f"{indent_str}}}"
        code += "\n"
        return code

    def generate_for(self, node: ForNode, indent):
        indent_str = "    " * indent

        init = self.generate_statement(node.init, 0).strip()
        condition = self.generate_expression(node.condition)
        update = self.generate_statement(node.update, 0).strip()

        code = f"{indent_str}for ({init}; {condition}; {update}) {{\n"
        for stmt in node.body:
            code += self.generate_statement(stmt, indent + 1)
        code += f"{indent_str}}}\n"
        return code

    def generate_expression(self, expr):
        if isinstance(expr, str):
            return self.translate_expression(expr)
        elif isinstance(expr, VariableNode):
            return self.translate_expression(expr.name)
        elif isinstance(expr, BinaryOpNode):
            return f"({self.generate_expression(expr.left)} {self.map_operator(expr.op)} {self.generate_expression(expr.right)})"
        elif isinstance(expr, FunctionCallNode):
            args = ", ".join(self.generate_expression(arg) for arg in expr.args)
            func_name = self.translate_expression(expr.name)
            return f"{func_name}({args})"

        elif isinstance(expr, MemberAccessNode):
            return f"{self.generate_expression(expr.object)}.{expr.member}"
        else:
            return str(expr)

    def translate_expression(self, expr):
        return expr

    def map_type(self, vtype):
        type_map = {
            "vec3": "vec3",
            "vec4": "vec4",
            "float": "float",
            "int": "int",
            "bool": "bool",
        }
        return type_map.get(vtype, vtype)

    def map_operator(self, op):
        op_map = {
            "PLUS": "+",
            "MINUS": "-",
            "MULTIPLY": "*",
            "DIVIDE": "/",
            "LESS_THAN": "<",
            "GREATER_THAN": ">",
            "LESS_EQUAL": "<=",
            "GREATER_EQUAL": ">=",
            "EQUAL": "==",
            "NOT_EQUAL": "!=",
            "AND": "&&",
            "OR": "||",
        }
<<<<<<< HEAD
        return op_map.get(op, op)

=======
        return op_map.get(op, op)


if __name__ == "__main__":
    code = """
#version 450

// Vertex Shader
layout(location = 0) in vec3 inPosition;
layout(location = 1) in vec2 inTexCoord;

out vec2 fragTexCoord;

uniform mat4 model;
uniform mat4 view;
uniform mat4 projection;

void main() {
    gl_Position = projection * view * model * vec4(inPosition, 1.0);
    fragTexCoord = inTexCoord;
}

// Fragment Shader
in vec2 fragTexCoord;
out vec4 color;

uniform sampler2D textureSampler;

void main() {
    color = texture(textureSampler, fragTexCoord);
}


"""

    lexer = Lexer(code)
    parser = Parser(lexer.tokens)
    ast = parser.parse()
    print("Parsing completed successfully!")
    # print(ast)
    codegen = CrossglCodeGen()
    cross_code = codegen.generate(ast)
    print(cross_code)

>>>>>>> c5664f7b
<|MERGE_RESOLUTION|>--- conflicted
+++ resolved
@@ -1,265 +1,212 @@
-from .OpenglAst import *
-from .OpenglParser import *
-from .OpenglLexer import *
-
-
-class CrossglCodeGen:
-    def __init__(self):
-        self.current_shader = None
-        self.vertex_item = None
-        self.fragment_item = None
-
-    def generate(self, ast):
-        if isinstance(ast, ShaderNode):
-            self.current_shader = ast
-            return self.generate_shader(ast)
-        return ""
-
-    def generate_shader(self, node):
-        # Set up the shader
-        self.shader_inputs = node.global_inputs
-        self.shader_outputs = node.global_outputs
-        self.uniforms = node.uniforms
-
-        code = "shader main {\n"
-
-        # Generate vertex shader section
-        self.vertex_item = node.vertex_section
-        if self.vertex_item:
-            code += "    vertex {\n"
-            # Print the vertex section to check its content
-            code += self.generate_layouts(self.vertex_item.layout_qualifiers)
-            # Process inputs and outputs
-            for vtype, name in self.shader_inputs:
-                code += f"        input {self.map_type(vtype)} {name};\n"
-            for vtype, name in self.shader_outputs:
-                code += f"        output {self.map_type(vtype)} {name};\n"
-            for vtype, name in self.vertex_item.inputs:
-                code += f"        input {self.map_type(vtype)} {name};\n"
-            for vtype, name in self.vertex_item.outputs:
-                code += f"        output {self.map_type(vtype)} {name};\n"
-                code += "\n"
-            code += self.generate_uniforms() + "\n"
-            code += "\n"
-
-            # Print the functions to check if they're there
-            # print(f"Vertex functions: {self.vertex_item.functions}")
-
-            # Generate functions
-            code += self.generate_functions(self.vertex_item.functions, "vertex")
-            code += "    }\n"
-        else:
-            print("No vertex shader section to generate.")
-
-        # Generate fragment shader section if present
-        self.fragment_item = node.fragment_section
-        if self.fragment_item and (
-            self.fragment_item.layout_qualifiers or self.fragment_item.functions
-        ):
-            code += "    fragment {\n"
-            code += self.generate_layouts(self.fragment_item.layout_qualifiers)
-            # Process inputs and outputs
-            for vtype, name in self.fragment_item.inputs:
-                code += f"        input {self.map_type(vtype)} {name};\n"
-            for vtype, name in self.fragment_item.outputs:
-                code += f"        output {self.map_type(vtype)} {name};\n"
-                code += "\n"
-            code += self.generate_uniforms() + "\n"
-            code += "\n"
-
-            # Print the functions to check if they're there
-            # print(f"Fragment functions: {self.fragment_item.functions}")
-
-            # Generate functions
-            code += self.generate_functions(self.fragment_item.functions, "fragment")
-            code += "    }\n"
-        else:
-            print("No fragment shader section to generate.")
-
-        code += "}\n"
-
-        return code
-
-    def generate_uniforms(self):
-        uniform_lines = []
-        for uniform in self.uniforms:
-            uniform_lines.append(f"        {uniform};")
-        return "\n".join(uniform_lines)
-
-    def generate_layouts(self, layouts):
-        code = ""
-        for layout in layouts:
-            code += f"        input {layout.dtype} {layout.name};\n"
-        return code
-
-    def generate_functions(self, functions, shader_type):
-        code = ""
-
-        if shader_type in ["vertex", "fragment"]:
-            for function_node in functions:
-<<<<<<< HEAD
-=======
-                print(
-                    f"Function: {function_node.name}, Return Type: {function_node.return_type}, Params: {function_node.params}"
-                )
->>>>>>> c5664f7b
-                # Generate parameter list
-                params = ", ".join(
-                    f"{self.map_type(param[0])} {param[1]}"
-                    for param in function_node.params
-                )
-                # Generate function header
-                code += f"        {self.map_type(function_node.return_type)} {function_node.name}({params}) {{\n"
-                # Generate function body
-                for stmt in function_node.body:
-                    code += self.generate_statement(stmt, 2)
-                # Close function definition
-                code += "        }\n"
-
-        return code
-
-    def generate_statement(
-        self,
-        stmt,
-        indent=0,
-    ):
-        indent_str = "    " * indent
-        if isinstance(stmt, VariableNode):
-            return f"{indent_str}{self.map_type(stmt.vtype)} {stmt.name};\n"
-        elif isinstance(stmt, AssignmentNode):
-            return f"{indent_str}{self.generate_assignment(stmt)};\n"
-        elif isinstance(stmt, IfNode):
-            return self.generate_if(stmt, indent)
-        elif isinstance(stmt, ForNode):
-            return self.generate_for(stmt, indent)
-        elif isinstance(stmt, ReturnNode):
-            return f"{indent_str}return {self.generate_expression(stmt.value)};\n"
-        else:
-            return f"{indent_str}{self.generate_expression(stmt)};\n"
-
-    def generate_assignment(self, node):
-        lhs = self.generate_expression(node.name)
-        rhs = self.generate_expression(node.value)
-        return f"{lhs} = {rhs}"
-
-    def generate_if(self, node: IfNode, indent):
-        indent_str = "    " * indent
-        code = f"{indent_str}if ({self.generate_expression(node.condition)}) {{\n"
-        for stmt in node.if_body:
-            code += self.generate_statement(stmt, indent + 1)
-        code += f"{indent_str}}}"
-        if node.else_body:
-            code += " else {\n"
-            for stmt in node.else_body:
-                code += self.generate_statement(stmt, indent + 1)
-            code += f"{indent_str}}}"
-        code += "\n"
-        return code
-
-    def generate_for(self, node: ForNode, indent):
-        indent_str = "    " * indent
-
-        init = self.generate_statement(node.init, 0).strip()
-        condition = self.generate_expression(node.condition)
-        update = self.generate_statement(node.update, 0).strip()
-
-        code = f"{indent_str}for ({init}; {condition}; {update}) {{\n"
-        for stmt in node.body:
-            code += self.generate_statement(stmt, indent + 1)
-        code += f"{indent_str}}}\n"
-        return code
-
-    def generate_expression(self, expr):
-        if isinstance(expr, str):
-            return self.translate_expression(expr)
-        elif isinstance(expr, VariableNode):
-            return self.translate_expression(expr.name)
-        elif isinstance(expr, BinaryOpNode):
-            return f"({self.generate_expression(expr.left)} {self.map_operator(expr.op)} {self.generate_expression(expr.right)})"
-        elif isinstance(expr, FunctionCallNode):
-            args = ", ".join(self.generate_expression(arg) for arg in expr.args)
-            func_name = self.translate_expression(expr.name)
-            return f"{func_name}({args})"
-
-        elif isinstance(expr, MemberAccessNode):
-            return f"{self.generate_expression(expr.object)}.{expr.member}"
-        else:
-            return str(expr)
-
-    def translate_expression(self, expr):
-        return expr
-
-    def map_type(self, vtype):
-        type_map = {
-            "vec3": "vec3",
-            "vec4": "vec4",
-            "float": "float",
-            "int": "int",
-            "bool": "bool",
-        }
-        return type_map.get(vtype, vtype)
-
-    def map_operator(self, op):
-        op_map = {
-            "PLUS": "+",
-            "MINUS": "-",
-            "MULTIPLY": "*",
-            "DIVIDE": "/",
-            "LESS_THAN": "<",
-            "GREATER_THAN": ">",
-            "LESS_EQUAL": "<=",
-            "GREATER_EQUAL": ">=",
-            "EQUAL": "==",
-            "NOT_EQUAL": "!=",
-            "AND": "&&",
-            "OR": "||",
-        }
-<<<<<<< HEAD
-        return op_map.get(op, op)
-
-=======
-        return op_map.get(op, op)
-
-
-if __name__ == "__main__":
-    code = """
-#version 450
-
-// Vertex Shader
-layout(location = 0) in vec3 inPosition;
-layout(location = 1) in vec2 inTexCoord;
-
-out vec2 fragTexCoord;
-
-uniform mat4 model;
-uniform mat4 view;
-uniform mat4 projection;
-
-void main() {
-    gl_Position = projection * view * model * vec4(inPosition, 1.0);
-    fragTexCoord = inTexCoord;
-}
-
-// Fragment Shader
-in vec2 fragTexCoord;
-out vec4 color;
-
-uniform sampler2D textureSampler;
-
-void main() {
-    color = texture(textureSampler, fragTexCoord);
-}
-
-
-"""
-
-    lexer = Lexer(code)
-    parser = Parser(lexer.tokens)
-    ast = parser.parse()
-    print("Parsing completed successfully!")
-    # print(ast)
-    codegen = CrossglCodeGen()
-    cross_code = codegen.generate(ast)
-    print(cross_code)
-
->>>>>>> c5664f7b
+from .OpenglAst import *
+from .OpenglParser import *
+from .OpenglLexer import *
+
+
+class CrossglCodeGen:
+    def __init__(self):
+        self.current_shader = None
+        self.vertex_item = None
+        self.fragment_item = None
+
+    def generate(self, ast):
+        if isinstance(ast, ShaderNode):
+            self.current_shader = ast
+            return self.generate_shader(ast)
+        return ""
+
+    def generate_shader(self, node):
+        # Set up the shader
+        self.shader_inputs = node.global_inputs
+        self.shader_outputs = node.global_outputs
+        self.uniforms = node.uniforms
+
+        code = "shader main {\n"
+
+        # Generate vertex shader section
+        self.vertex_item = node.vertex_section
+        if self.vertex_item:
+            code += "    vertex {\n"
+            # Print the vertex section to check its content
+            code += self.generate_layouts(self.vertex_item.layout_qualifiers)
+            # Process inputs and outputs
+            for vtype, name in self.shader_inputs:
+                code += f"        input {self.map_type(vtype)} {name};\n"
+            for vtype, name in self.shader_outputs:
+                code += f"        output {self.map_type(vtype)} {name};\n"
+            for vtype, name in self.vertex_item.inputs:
+                code += f"        input {self.map_type(vtype)} {name};\n"
+            for vtype, name in self.vertex_item.outputs:
+                code += f"        output {self.map_type(vtype)} {name};\n"
+                code += "\n"
+            code += self.generate_uniforms() + "\n"
+            code += "\n"
+
+            # Print the functions to check if they're there
+            # print(f"Vertex functions: {self.vertex_item.functions}")
+
+            # Generate functions
+            code += self.generate_functions(self.vertex_item.functions, "vertex")
+            code += "    }\n"
+        else:
+            print("No vertex shader section to generate.")
+
+        # Generate fragment shader section if present
+        self.fragment_item = node.fragment_section
+        if self.fragment_item and (
+            self.fragment_item.layout_qualifiers or self.fragment_item.functions
+        ):
+            code += "    fragment {\n"
+            code += self.generate_layouts(self.fragment_item.layout_qualifiers)
+            # Process inputs and outputs
+            for vtype, name in self.fragment_item.inputs:
+                code += f"        input {self.map_type(vtype)} {name};\n"
+            for vtype, name in self.fragment_item.outputs:
+                code += f"        output {self.map_type(vtype)} {name};\n"
+                code += "\n"
+            code += self.generate_uniforms() + "\n"
+            code += "\n"
+
+            # Print the functions to check if they're there
+            # print(f"Fragment functions: {self.fragment_item.functions}")
+
+            # Generate functions
+            code += self.generate_functions(self.fragment_item.functions, "fragment")
+            code += "    }\n"
+        else:
+            print("No fragment shader section to generate.")
+
+        code += "}\n"
+
+        return code
+
+    def generate_uniforms(self):
+        uniform_lines = []
+        for uniform in self.uniforms:
+            uniform_lines.append(f"        {uniform};")
+        return "\n".join(uniform_lines)
+
+    def generate_layouts(self, layouts):
+        code = ""
+        for layout in layouts:
+            code += f"        input {layout.dtype} {layout.name};\n"
+        return code
+
+    def generate_functions(self, functions, shader_type):
+        code = ""
+
+        if shader_type in ["vertex", "fragment"]:
+            for function_node in functions:
+                # Generate parameter list
+                params = ", ".join(
+                    f"{self.map_type(param[0])} {param[1]}"
+                    for param in function_node.params
+                )
+                # Generate function header
+                code += f"        {self.map_type(function_node.return_type)} {function_node.name}({params}) {{\n"
+                # Generate function body
+                for stmt in function_node.body:
+                    code += self.generate_statement(stmt, 2)
+                # Close function definition
+                code += "        }\n"
+
+        return code
+
+    def generate_statement(
+        self,
+        stmt,
+        indent=0,
+    ):
+        indent_str = "    " * indent
+        if isinstance(stmt, VariableNode):
+            return f"{indent_str}{self.map_type(stmt.vtype)} {stmt.name};\n"
+        elif isinstance(stmt, AssignmentNode):
+            return f"{indent_str}{self.generate_assignment(stmt)};\n"
+        elif isinstance(stmt, IfNode):
+            return self.generate_if(stmt, indent)
+        elif isinstance(stmt, ForNode):
+            return self.generate_for(stmt, indent)
+        elif isinstance(stmt, ReturnNode):
+            return f"{indent_str}return {self.generate_expression(stmt.value)};\n"
+        else:
+            return f"{indent_str}{self.generate_expression(stmt)};\n"
+
+    def generate_assignment(self, node):
+        lhs = self.generate_expression(node.name)
+        rhs = self.generate_expression(node.value)
+        return f"{lhs} = {rhs}"
+
+    def generate_if(self, node: IfNode, indent):
+        indent_str = "    " * indent
+        code = f"{indent_str}if ({self.generate_expression(node.condition)}) {{\n"
+        for stmt in node.if_body:
+            code += self.generate_statement(stmt, indent + 1)
+        code += f"{indent_str}}}"
+        if node.else_body:
+            code += " else {\n"
+            for stmt in node.else_body:
+                code += self.generate_statement(stmt, indent + 1)
+            code += f"{indent_str}}}"
+        code += "\n"
+        return code
+
+    def generate_for(self, node: ForNode, indent):
+        indent_str = "    " * indent
+
+        init = self.generate_statement(node.init, 0).strip()
+        condition = self.generate_expression(node.condition)
+        update = self.generate_statement(node.update, 0).strip()
+
+        code = f"{indent_str}for ({init}; {condition}; {update}) {{\n"
+        for stmt in node.body:
+            code += self.generate_statement(stmt, indent + 1)
+        code += f"{indent_str}}}\n"
+        return code
+
+    def generate_expression(self, expr):
+        if isinstance(expr, str):
+            return self.translate_expression(expr)
+        elif isinstance(expr, VariableNode):
+            return self.translate_expression(expr.name)
+        elif isinstance(expr, BinaryOpNode):
+            return f"({self.generate_expression(expr.left)} {self.map_operator(expr.op)} {self.generate_expression(expr.right)})"
+        elif isinstance(expr, FunctionCallNode):
+            args = ", ".join(self.generate_expression(arg) for arg in expr.args)
+            func_name = self.translate_expression(expr.name)
+            return f"{func_name}({args})"
+
+        elif isinstance(expr, MemberAccessNode):
+            return f"{self.generate_expression(expr.object)}.{expr.member}"
+        else:
+            return str(expr)
+
+    def translate_expression(self, expr):
+        return expr
+
+    def map_type(self, vtype):
+        type_map = {
+            "vec3": "vec3",
+            "vec4": "vec4",
+            "float": "float",
+            "int": "int",
+            "bool": "bool",
+        }
+        return type_map.get(vtype, vtype)
+
+    def map_operator(self, op):
+        op_map = {
+            "PLUS": "+",
+            "MINUS": "-",
+            "MULTIPLY": "*",
+            "DIVIDE": "/",
+            "LESS_THAN": "<",
+            "GREATER_THAN": ">",
+            "LESS_EQUAL": "<=",
+            "GREATER_EQUAL": ">=",
+            "EQUAL": "==",
+            "NOT_EQUAL": "!=",
+            "AND": "&&",
+            "OR": "||",
+        }
+        return op_map.get(op, op)
+