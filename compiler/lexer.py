import re

TOKENS = [
    ("SHADER", r"shader"),
    ("INPUT", r"input"),
    ("OUTPUT", r"output"),
    ("VOID", r"void"),
    ("MAIN", r"main"),
    ("UNIFORM", r"uniform"),
    ("VECTOR", r"vec[2-4]"),
    ("MATRIX", r"mat[2-4]"),
    ("BOOL", r"bool"),
    # ("INCREMENT_DECREMENT", r"\b[a-zA-Z_][a-zA-Z_0-9]*\s*(\+\+|--)\b"),
    ("FLOAT", r"float"),
    ("INT", r"int"),
    ("SAMPLER2D", r"sampler2D"),
    ("IDENTIFIER", r"[a-zA-Z_][a-zA-Z_0-9]*"),
    ("NUMBER", r"\d+(\.\d+)?"),
    ("LBRACE", r"\{"),
    ("RBRACE", r"\}"),
    ("LPAREN", r"\("),
    ("RPAREN", r"\)"),
    ("SEMICOLON", r";"),
    ("COMMA", r","),
    ("ASSIGN_ADD", r"\+="),
    ("ASSIGN_SUB", r"-="),
    ("ASSIGN_MUL", r"\*="),
    ("ASSIGN_DIV", r"/="),
    ("EQUALS", r"="),
    ("WHITESPACE", r"\s+"),
    ("IF", r"if"),
    ("ELSE", r"else"),
    ("FOR", r"for"),
    ("RETURN", r"return"),
    ("LESS_THAN", r"<"),
    ("GREATER_THAN", r">"),
    ("INCREMENT", r"\+\+"),
    ("DECREMENT", r"--"),
    ("LESS_EQUAL", r"<="),
    ("GREATER_EQUAL", r">="),
    ("EQUAL", r"=="),
    ("NOT_EQUAL", r"!="),
    ("AND", r"&&"),
    ("OR", r"\|\|"),
    ("NOT", r"!"),
    ('INCREMENT', r'\+\+'),
    ('DECREMENT', r'\-\-'),
    ("PLUS", r"\+"),
    ("MINUS", r"-"),
    ("MULTIPLY", r"\*"),
    ("DIVIDE", r"/"),
    ("DOT", r"\."),
]

KEYWORDS = {
    "shader": "SHADER",
    "input": "INPUT",
    "output": "OUTPUT",
    "void": "VOID",
    "main": "MAIN",
    "if": "IF",
    "else": "ELSE",
    "for": "FOR",
    "return": "RETURN",
}


class Lexer:
    def __init__(self, code):
        self.code = code
        self.tokens = []
        self.tokenize()

    def tokenize(self):
        pos = 0
        while pos < len(self.code):
            match = None
            for token_type, pattern in TOKENS:
                regex = re.compile(pattern)
                match = regex.match(self.code, pos)
                if match:
                    text = match.group(0)
                    if token_type == "IDENTIFIER" and text in KEYWORDS:
                        token_type = KEYWORDS[text]
                    if token_type != "WHITESPACE":  # Ignore whitespace tokens

                        token = (token_type, text)

                        self.tokens.append(token)
                    pos = match.end(0)
                    break
            if not match:
                unmatched_char = self.code[pos]
                highlighted_code = (
                    self.code[:pos] + "[" + self.code[pos] + "]" + self.code[pos + 1 :]
                )
                raise SyntaxError(
                    f"Illegal character '{unmatched_char}' at position {pos}\n{highlighted_code}"
                )

        self.tokens.append(("EOF", None))  # End of file token


if __name__ == "__main__":
<<<<<<< HEAD
    code =""" shader main() {
    input vec2 texCoord;
    output vec4 fragColor;

    uniform sampler2D sceneTexture;

    void main() {
        vec4 color = vec4(0.0);

        for (float x = -1.0; x <= 1.0; x += 1.0) {
            for (float y = -1.0; y <= 1.0; y += 1.0) {
                vec2 offset = vec2(x, y) * 0.01;
                color += texture(sceneTexture, texCoord + offset);
            }
        }

        fragColor = color;
    }
}
"""
=======
    code = "shader main { input vec3 position; output vec4 color i++; void main() { color = vec4(position, 1.0); } }"
>>>>>>> da9d4dc5
    lexer = Lexer(code)
    for token in lexer.tokens:
        print(token)<|MERGE_RESOLUTION|>--- conflicted
+++ resolved
@@ -102,7 +102,6 @@
 
 
 if __name__ == "__main__":
-<<<<<<< HEAD
     code =""" shader main() {
     input vec2 texCoord;
     output vec4 fragColor;
@@ -123,9 +122,6 @@
     }
 }
 """
-=======
-    code = "shader main { input vec3 position; output vec4 color i++; void main() { color = vec4(position, 1.0); } }"
->>>>>>> da9d4dc5
     lexer = Lexer(code)
     for token in lexer.tokens:
         print(token)