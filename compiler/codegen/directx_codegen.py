--- conflicted
+++ resolved
@@ -126,7 +126,6 @@
 
     def map_type(self, vtype):
         type_mapping = {
-<<<<<<< HEAD
             'void': 'void',
             'vec2': 'float2',
             'vec3': 'float3',
@@ -150,17 +149,6 @@
             'double': 'double',
             'sampler2D': 'Texture2D',
             'samplerCube': 'TextureCube',
-        }
-        return type_mapping.get(vtype, vtype)
-=======
-            "void": "void",
-            "vec2": "float2",
-            "vec3": "float3",
-            "vec4": "float4",
-            "mat2": "float2x2",
-            "mat3": "float3x3",
-            "mat4": "float4x4",
-            "sampler2D": "Texture2D",
         }
         return type_mapping.get(vtype, vtype)
 
@@ -194,5 +182,4 @@
 
     codegen = HLSLCodeGen()
     hlsl_code = codegen.generate(ast)
-    print(hlsl_code)
->>>>>>> 6ad05be6
+    print(hlsl_code)